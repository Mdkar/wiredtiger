Ticket reference tags refer to tickets in the MongoDB JIRA tracking system:
https://jira.mongodb.org

<<<<<<< HEAD
=======
WiredTiger release 3.2.0, 2019-05-09
------------------------------------

See the upgrading documentation for details of API and behavior changes.

Significant changes:
* WT-3968	Use compression ratio to tune page sizes
* WT-4156	Add a new salvage API option to wiredtiger_open
* WT-4192	Remove support for raw compression in WiredTiger
* WT-4426	Change WiredTiger data format to optionally include timestamps in cells
* WT-4447	Add a quota like system to manage I/O per subsystem
* WT-4670	Remove support for LevelDB APIs in WiredTiger
* WT-4765	Remove support for Helium/Levyx data sources in WiredTiger

See JIRA changelog for a full listing:
https://jira.mongodb.org/projects/WT/versions/21117

>>>>>>> 37e6753d
WiredTiger release 3.1.0, 2018-07-12
------------------------------------

See the upgrading documentation for details of API and behavior changes.

See JIRA changelog for a full listing:
https://jira.mongodb.org/projects/WT/versions/19708

WiredTiger release 3.0.0, 2018-01-08
------------------------------------

See the upgrading documentation for details of API and behavior changes.

Significant changes:
* WT-3039	Change the log file format to record a previous LSN record
* WT-3181	Add support for application defined transaction IDs via a mechanism called timestamps.
* WT-3310	Add support to WT_SESSION::alter to change table log setting
* WT-3389	Restructure page split code to hold a split generation for the entire operation.
* WT-3406	Fix a bug in reconciliation so that it ignores concurrent updates.
* WT-3418	Fix a block manager race in tree close/open
* WT-3435	Improvements to the cache overflow mechanism aka lookaside
* WT-3437	Improvements to auto tuning of number of eviction workers
* WT-3440	Add a log record when starting a checkpoint.
* WT-3461	Avoid hangs when system clocks move backwards by using CLOCK_MONOTONIC for pthread_cond_timedwait if possible.
* WT-3490	Fix a bug in WT_CURSOR.modify unaligned size_t access.
* WT-3495	Fix a bug so we don't ftruncate if log cursors are open
* WT-3497	Improve logging message when hitting the configured session limits
* WT-3537	Split pages in memory when nothing can be written
* WT-3556	Remove wtstats support
* WT-3681	Change recovery so that it doesn't truncate the last log file
* WT-3683	Allow eviction of clean pages with history when cache is stuck
* WT-3710	Get a page-level lock to ensure page splits are single threaded
* WT-3752	Allow trimming of obsolete modify updates.

See JIRA changelog for a full listing:
https://jira.mongodb.org/projects/WT/versions/18401

WiredTiger release 2.9.3, 2017-06-27
------------------------------------

See the upgrading documentation for details of API and behavior changes.

Significant changes:
* WT-2972       Add an interface allowing partial updates to existing values
* WT-3063       Add an interface allowing reservation of records for read-modify-write
* WT-3142       Add a workload generator application
* WT-3160       Improve eviction of internal pages from idle trees
* WT-3245       Avoid hangs on shutdown when a utility thread encounters an error
* WT-3258       Improve visibility into thread wait time due to pages exceeding memory_page_max
* WT-3263       Allow archive on restart/recovery if clean shutdown
* WT-3287       Review WiredTiger internal panic checks
* WT-3292       Review/cleanup full-barrier calls in WiredTiger
* WT-3296       LAS table fixes/improvements
* WT-3327       Checkpoints can hang if time runs backward
* WT-3345       Improve rwlock scaling
* WT-3373       Access violation due to a bug in internal page splitting
* WT-3379       Change when pages can be split to avoid excessively slowing some operations

See JIRA changelog for a full listing:
https://jira.mongodb.org/browse/WT/fixforversion/18291

WiredTiger release 2.9.2, 2017-05-25
------------------------------------

See the upgrading documentation for details of API and behavior changes.

Significant changes:
* SERVER-16796  Increase logging activity for journal recovery operations
* SERVER-28168  Cannot start or repair MongoDB after unexpected shutdown.
* SERVER-28194  Fix a bug where a missing WiredTiger.turtle file can result in data loss
* WT-98         Update the current cursor value without a search
* WT-2439       Enhance reconciliation page layout
* WT-2898       Improve performance of eviction-heavy workloads by dynamically controlling the number of eviction threads
* WT-3097       Race on reconfigure or shutdown can lead to waiting for statistics log server
* WT-3106       Add truncate support to command line wt utility
* WT-3114       Avoid archiving log files immediately after recovery
* WT-3115       Change the dhandle lock to a read/write lock
* WT-3127       Fix a bug with CPU yield calls don't necessarily imply memory barriers
* WT-3135       Fix a bug with search_near() for index with custom collator
* WT-3137       Fix a hang in __log_slot_join/__log_slot_switch_internal
* WT-3144       Fix a bug where random cursor returns not-found when descending to an empty page
* WT-3148       Improve eviction efficiency with many small trees
* WT-3149       Change eviction to start new walks from a random place in the tree
* WT-3150       Reduce impact of checkpoints on eviction server
* WT-3152       Convert table lock from a spinlock to a read write lock
* WT-3157       Fix a bug in checkpoint/transaction integrity issue when writes fail.
* WT-3158       Fix structure packing on Windows.
* WT-3188       Fix error handling in logging where fatal errors could lead to a hang
* WT-3193       Close a race between verify opening a handle and eviction visiting it
* WT-3206       Fix a bug where core dump happened on NULL page index
* WT-3218       Fix a bug that could lead to unexpected checkpoint ordering failures
* WT-3243       Reorder log slot release so joins don't wait on IO
* WT-3262       Stop making schema operations wait for cache

See JIRA changelog for a full listing:
https://jira.mongodb.org/browse/WT/fixforversion/17874


WiredTiger release 2.9.1, 2016-12-22
------------------------------------

New features and API changes; refer to the API documentation for full details:

* SERVER-26545	Remove fixed-size limitation on WiredTiger hazard pointers. See the upgrading documentation for details
* WT-283	Add a new WT_SESSION::alter method that can be used to reconfigure table metadata
* WT-2670	Change the default file system access pattern advice for data files from random to no advice. Add access_pattern_hint configuration option for WT_SESSION::create API that can be used to advise the file system of expected access semantics. See the upgrading documentation for details.
* WT-3034	Add support for including updates when reading from named snapshots

Significant changes and bug fixes:

* WT-2960	Reduce likelihood of using the lookaside file, especially when inserting multi-megabyte values
* WT-3056	Allow projected table and join cursors to use primary keys
* WT-3070	Fix a bug in search_near on indexes

Other noteworthy changes since the previous release:

* WT-2336	Add a test validating schema operations via file system call monitoring
* WT-2402	Pad structures to avoid cache line sharing
* WT-2771	Add a statistic to track per-btree dirty cache usage
* WT-2833	Add projections to wt dump utility
* WT-2969	Possible snapshot corruption during compaction
* WT-3014	Add GCC/clang support for ELF symbol visibility
* WT-3021	Fixes for java log example, raw mode in java, and raw mode in log cursors
* WT-3025	Fix error path in log_force_sync
* WT-3028	Don't check for blocked eviction with in-memory workloads
* WT-3030	Fix a race between scans and splits reading the index hint
* WT-3037	Clean up some log slot comments
* WT-3048	WiredTiger maximum size warning uses the wrong format
* WT-3051	Remove external __wt_hex symbol
* WT-3052	Improve search if index hint is wrong
* WT-3053	Make Python use internal memory allocation again
* WT-3054	Make a PackOutputStream constructor that is compatible with the previous interface.
* WT-3055	When an AsyncOp is created, cache the whether the cursor is "raw"
* WT-3057	WiredTiger hazard pointers should use the WT_REF, not the WT_PAGE
* WT-3061	Syscall testing should support pwrite64 on Linux
* WT-3064	Minor tree cleanups: .gitignore, NEWS misspelling
* WT-3066	Minor code cleanups
* WT-3068	Copy artifacts of test runs in wtperf_run script
* WT-3068	Have Jenkins include specific files for copy rather than exclude
* WT-3069	Fix LevelDB APIs build failures
* WT-3071	Fixed sign-conversion compiler errors in Java and Python SWIG code
* WT-3075	Document and enforce that WiredTiger now depends on Python 2.7
* WT-3078	Test reconfiguration hang in the statlog server
* WT-3080	Python test suite: add elapsed time for tests
* WT-3082	Python test suite: shorten default run to avoid timeouts
* WT-3084	Fix Coverity resource leak complaint
* WT-3091	Add stats to test_perf001 test, so we can investigate what happened when it failed

WiredTiger release 2.9.0, 2016-09-06
------------------------------------

New features and API changes; refer to the API documentation for full details:

* WT-2360	Add nesting and disjunction functionality to cursor joins
* WT-2552	Add a public API to allow custom filesystem implementations
* WT-2738	Remove the ability to change the default checkpoint name. See the upgrading documentation for details.
* WT-2711	Change the statistics log configuration options. Restrict where statistics log files can be created to remove security vulnerability. See upgrading documentation for details.
* WT-2764	Enhance the checkpoint implementation, which led to a change in default eviction settings. See the upgrading documentation for details.
* WT-2880	Add Zstandard compression support
* See the upgrading documentation for information about renamed and removed statistics.

Significant changes and bug fixes:

* WT-2026	Fix a bug where in-memory pages were allowed to grow too large
* WT-2343	Ensure we cannot rename/drop when a backup cursor is open
* WT-2520	Ensure WT_SESSION::verify does not alter tables
* WT-2576	Ensure variable-length column-store cannot out-of-order return
* WT-2664	Change eviction so any eviction thread can find candidates
* WT-2702	Resolve an issue where under high thread load, WiredTiger exceeds cache size
* WT-2731	Resolve an issue where raw compression can create pages that are larger than expected
* WT-2737	Allow reconciliation to scrub dirty pages rather than evicting them
* WT-2757	Fix a bug in column stores where it was not possible to retrieve the new record number after an append
* WT-2816	Improve eviction performance

Issues fixed in MongoDB:

* SERVER-23504	Resolve a resource leak
* SERVER-23588	Stop using _open_osfhandle on Windows
* SERVER-23659	Improve log error message at startup
* SERVER-23661	Fix an issue where $sample takes disproportionately long time on newly created collection
* SERVER-24306	Fix stall in log_flush switching to new files
* SERVER-24580	Add more eviction stats to track efficiency
* SERVER-24580	Enhance eviction when application threads are contributing
* SERVER-24971	Don't cache buffers after application eviction
* SERVER-25843	Remove a redundant test
* SERVER-25845	Resolve an explicit null dereferenced
* SERVER-25846	Resolve a dereference after null with a check
* SERVER-26753	Don't spin on a read-lock in a tight loop

Other noteworthy changes since the previous release:

* WT-2103	Add incremental backup testing to test/format
* WT-2330	Ensure In-memory configurations do not create on-disk collection files
* WT-2450	Resolve an issue where salvage releases pages, then explicitly evicts them. Which can race with the eviction server
* WT-2453	Add multiple eviction queues
* WT-2504	Remove READONLY conditional for base config
* WT-2505	Resolve clang analyzer warnings
* WT-2508	Ensure test programs should remove test directories on the "clean" target
* WT-2512	Change how wtperf throttle values per thread are calculated
* WT-2513	Fix a type conversion warning
* WT-2517	Resolve incorrect uses of setvbuf on Windows
* WT-2518	Optimization of LSM checkpoint handle acquisition
* WT-2522	Resolve incorrect format code in message
* WT-2525	Miscellaneous cleanups of In-memory configurations
* WT-2526	Prevent mixing and matching readonly file-handles and read/write data-handles
* WT-2528	Fix a style error in WiredTiger build
* WT-2529	Be less aggressive asserting in readonly connections
* WT-2531	Resolve a case where in-memory tables are wasting space in truncation
* WT-2532	Change the WT_STREAM_APPEND and WT_STREAM_LINE_BUFFER flags as they overlap
* WT-2533	Don't let in-memory tables return a zero size
* WT-2534	Use atomic add when allocating transaction IDs
* WT-2535	Extend test/format to test for transactions reading their writes
* WT-2537	Check for an old and new uninitialized LSN for recovery
* WT-2539	Make streams a separate handle type from files
* WT-2540	Separate stream and file handle methods
* WT-2542	Resolve fixed-length column store reconciliation overwriting original values
* WT-2544	Fix eviction stats when clear is used
* WT-2546	Change evict server to be smarter when it decides whether or not to evict pages
* WT-2547	Add eviction testing configurations for 1 thread
* WT-2548	Cap the amount of data handed to raw compression
* WT-2550	Add support for raw mode cursors in java
* WT-2553	Add some In-memory documentation and stress testing
* WT-2556	Fix a typo in the Java example code
* WT-2557	Ensure that we truncate logs before closing backup cursor
* WT-2558	Reorganize WT_PAGE structure
* WT-2559	Resolve a potential segfault in Windows logging code
* WT-2560	Add a rwlock to protect transaction state, don't spin on this lock
* WT-2562	Add sleep loop to adapt for slow machines like PPC
* WT-2565	Further limit the amount of data passed to raw compression
* WT-2566	Add explicit memory barriers to Lock/unlock operations
* WT-2567	Add a check to see if logging is enabled for truncate rather than assuming it is
* WT-2568	Add a backward compatible constructor for PackInputStream
* WT-2569	Ensure __win_handle_read is followed by a call to GetLastError()
* WT-2570	Minor lint and cleanups to code
* WT-2571	Join code clean up
* WT-2572	Ensure test/format doesn't select an incompatible set of options for in-memory options configured
* WT-2573	Resolve a potential case where a double free can occur
* WT-2574	Ensure test/format frees all allocated configure memory
* WT-2576	Ensure variable-length column-store cannot out-of-order return
* WT-2577	Resolve a potential double-free following an in-memory split
* WT-2579	Change so diagnostic only code can use file streams directly
* WT-2580	Fix potential SWIG naming conflict in Java
* WT-2581	Resolve a case where we fail to track saved updates during a page split
* WT-2582	Fix a case where eviction can return WT_RESTART when running in-memory
* WT-2584	Change to not use periods at the end of error messages
* WT-2586	Fix examples/ex_config
* WT-2589	Ensure we clear the cursor statistics for LAS when 'clear' is set
* WT-2592	Fix joins for the non-recno, non-raw case
* WT-2593	Free the dirlist at the end of the function
* WT-2595	Fix compiler warning in packing test
* WT-2598	Change so that in-memory has faster lookup on file names
* WT-2599	Split out the checksum code from the support directory
* WT-2600	Clean up test program includes
* WT-2602	In LSM, use the chunk size to set maximum page size in memory
* WT-2605	Add C tests used in testing joins
* WT-2609	Resolve incorrect "skips API_END call" error
* WT-2610	Reduce hazard pointer array size
* WT-2611	Modify wtperf to handle escaped quotes
* WT-2612	Ensure the  dist/s_prototypes script does not create a debugging file
* WT-2613	Add WT_UNUSED to a variable to fix Windows compilation
* WT-2615	Enabling checkpoints in test/format leads to reduced concurrency
* WT-2616	Fix a deadlock with in-memory size lookups
* WT-2617	Don't use u_int in the example code. It's not Windows native
* WT-2621	Fix missing parentheses on call to __wt_errno
* WT-2622	Clear old position for all random lookups
* WT-2624	Fix example program build with MSVC 2013
* WT-2626	Fix MSVC 2015 snprintf redefinition
* WT-2627	Resolve Coverity complaints
* WT-2628	Ensure reconciliation doesn't return without unlocking the page lock
* WT-2629	Ensure stacks are not executable in assembly source
* WT-2630	Rename pluggable filesystem methods to avoid reserved names
* WT-2631	Ensure nullptr is not passed for parameters marked with attribute non-null
* WT-2632	Tolerate EBUSY when a checkpoint cursor is open
* WT-2637	Update file-extension documentation to cover not-supported cases
* WT-2638	Add extension to the Windows file system implementation
* WT-2644	Fix 'wt load -r' (rename) with LSM
* WT-2645	Move the complexity of dump from the dump utility to the metadata cursor
* WT-2646	Add checkpoint_wait configuration option to drop
* WT-2648	Change cache-line alignment for new ports
* WT-2651	Fix a Coverity found resource leak
* WT-2652	Remove unnecessary wt_ftruncate call
* WT-2653	Add display of device configuration to custom file-system example
* WT-2656	Fix GCC 4.7 compiler warnings
* WT-2658	Ensure we only include PPC-specific files in PPC builds
* WT-2659	Assorted lint and cleanup to csuite tests
* WT-2660	Fix a hang between eviction and connection close
* WT-2662	For spell check, strip out double quote literals, they confuse aspell
* WT-2664	Add ability for eviction workers to populate eviction queues
* WT-2665	Limit allocator fragmentation from the WiredTiger cache
* WT-2667	Add fops to Evergreen testing for Windows and Linux
* WT-2668	Create join statistics that are useful and are easy to understand
* WT-2671	Dump more information about the file layout in verify debug mode
* WT-2672	Handle system calls that don't set errno
* WT-2673	Stop automatically increasing memory page max
* WT-2674	Simplify metadata file check
* WT-2676	Don't use key size in column store in-memory splits
* WT-2677	Fix JSON output so only printable ASCII is produced
* WT-2678	Fix cases where metadata implies that an empty value is true
* WT-2682	Add option to configure WiredTiger with strict compiler flags
* WT-2683	Allow in memory storage engine to report zero disk usage
* WT-2685	Fix clear walk hazard pointer failure
* WT-2686	Report an error any time we fail to scan the log
* WT-2687	Provide ability for test suite to verify the exit status of the wt utility
* WT-2688	Improve build error messages when SWIG is unavailable
* WT-2689	Fix heap-use-after-free on cursor error path
* WT-2691	Use wrappers for ctype functions to avoid sign extension errors
* WT-2692	Fix race in file system example
* WT-2693	Ensure open_cursor error paths have consistent error handling
* WT-2695	Integrate s390x accelerated crc32c support
* WT-2696	Wait if we find an unbuffered flag without the size set yet
* WT-2698	Change flag into atomically manipulated field to avoid deadlock
* WT-2702	Block operations when the cache is 100% full
* WT-2704	Fix bug in diagnostic code tracking duration of stuck cache
* WT-2706	Fix lost log writes when switching files
* WT-2707	Add stricter checks in dist/s_label, and add some WT_ERR calls
* WT-2708	Fix a split child-update race with reconciliation/eviction
* WT-2709	Resolve a connection reconfigure segfault in __wt_conn_cache_pool_destroy
* WT-2710	WT_FILE_HANDLE_INMEM no longer needs an off field
* WT-2713	Document WT_PANIC so pluggable filesystems can panic
* WT-2715	Resolve random abort test failure with partial write
* WT-2719	Allow make check without verbose configured
* WT-2719	Fix memory leak in reconfig test
* WT-2720	Change the return codes in run.py to error on failures
* WT-2722	Escape regular expression meta-character so egrep works on all systems
* WT-2724	Pass in session address, not pointer to it
* WT-2728	Only verify the log file header during recovery
* WT-2729	Focus eviction on the largest trees in cache
* WT-2730	Btree can incorrectly match key slots on new pages
* WT-2731	Finer adjustment for page size with raw compression
* WT-2732	Coverity analysis defect 99665, Remove redundant test
* WT-2734	Improve documentation of eviction configuration settings
* WT-2739	pluggable file systems documentation cleanups
* WT-2743	Fixup new I/O thread count statistics
* WT-2744	Detect and ignore partial line
* WT-2746	Add a new statistic tracking I/O for checkpoints
* WT-2751	column-store statistics incorrectly calculates the number of entries
* WT-2752	Fix errors in wtperf config
* WT-2755	Fix for cases where tools treats size_t as 4B type
* WT-2756	Upgrade the autoconf archive package to check for swig 3.0
* WT-2757	Column tables behave differently when column names are provided
* WT-2759	Releasing the hot-backup lock doesn't require the schema lock
* WT-2760	Fix a bug in backup related to directory sync. Change the filesystem API to make durable the default
* WT-2762	Handle 'Y' as an options from wtperf monitor file
* WT-2763	Change test ID's in test_intpack to fix OS X test errors
* WT-2764	Fix a bug calculating the dirty percentage of cache
* WT-2765	Ensure indices are shown in the dump output
* WT-2766	Don't sweep LAS cache when aren't making progress in eviction
* WT-2767	In test/suite/run.py, add -s N option to run an individual scenario
* WT-2769	Update documentation to reflect correct limits of memory_page_max
* WT-2770	Add statistics tracking schema operations
* WT-2772	Adjust log.wtperf config. Remove unneeded config entries
* WT-2773	Ensure that search_near in an index finds exact matches
* WT-2774	Minor cleanups/improvements
* WT-2778	Enhance output formatting when running Python test suite
* WT-2779	Fix large pages getting generated with raw compression
* WT-2781	Don't take checkpoint lock if checkpoint_wait=0 for bulk cursor open
* WT-2782	Minor text changes for file system functions
* WT-2783	Clean up wtperf configuration object management
* WT-2785	Scrub dirty pages rather than evicting them single-page reconciliation
* WT-2787	Include src/include/wiredtiger_ext.h is problematic
* WT-2788	Do not touch memory already freed during a close API call
* WT-2791	Have evergreen upload artifacts for each build. Rename current artifacts to "Binaries"
* WT-2793	Enhance statistics related to overflow values
* WT-2795	Update documentation about read-only mode
* WT-2796	Fix a memory leak when using the lookaside table
* WT-2798	Fix data consistency bug with table creates during a checkpoint
* WT-2800	Fix incorrect error message
* WT-2801	Prevent eviction of metadata updates by a running checkpoint
* WT-2802	Copy values during commit before releasing snapshot
* WT-2803	Add VERBOSE=1 to all make check jobs
* WT-2804	Don't read values in a tree without a snapshot
* WT-2805	Avoid infinite recursion on error stream failure
* WT-2806	Fix an off-by-one allocation in wtperf
* WT-2807	Change the memory allocator for wtperf performance tests
* WT-2811	The checkpoint session should not ignore it's own transaction ID
* WT-2812	Verify cache_size before dividing to avoid division by 0
* WT-2813	Configure eviction dirty settings explicitly for LSM in test/format
* WT-2814	Add new single op truncate mode to wtperf
* WT-2816	General improvements to WiredTiger eviction performance
* WT-2817	Add wtperf conf to stress test checkpoints with updates
* WT-2818	Change the page visibility check when queuing pages for eviction
* WT-2820	Add gcc warn_unused_result attribute
* WT-2822	Simplify error handling by using a panic mutex in functions that cannot fail
* WT-2823	Support file handles without a truncate method
* WT-2824	Fix double concatenation the config strings
* WT-2826	Fix a clang38 false positive on uninitialized variable
* WT-2827	Set a reasonable minimum for log_size
* WT-2828	Change wtperf long tests to better match MongoDB workloads
* WT-2829	Fix missing define for BerkeleyDB
* WT-2831	Skip checkpointing if there have been no modifications
* WT-2832	Python test uses hard-coded temporary directory
* WT-2834	Fix sign-change warning with auto conversion from uint to int
* WT-2834	Shared bloom filters allow only a partial shortcut
* WT-2835	Stop WT_CONNECTION.leak-memory skipping memory map and cache cleanup
* WT-2838	Don't free session handles on close if leak memory is configured
* WT-2839	Remove cases ignoring return value of function
* WT-2840	Fix garbage values found with clang analysis
* WT-2841	Initialize verbose checkpoint timer at start of checkpoint
* WT-2842	Add explicit include in wtperf to resolve build warning
* WT-2843	If there is no truncate available, manually zero the log file
* WT-2846	Ensure that all resources are released when destroying a thread group
* WT-2846	Fixes for new thread group code
* WT-2847	Merge fair locks into read/write locks
* WT-2850	Fix clang 4.1 attribute warnings
* WT-2853	Don't force eviction if multiple cursors are pinning the page
* WT-2857	POSIX ftruncate calls should be use HAVE_FTRUNCATE define
* WT-2858	Rename wtperf's CONFIG structure
* WT-2859	Restructure statistics gathering macros
* WT-2863	Support UTF-8 paths on Windows
* WT-2864	Update reconfigure test to detect hangs
* WT-2865	Fix a bug where the eviction server could panic after a WT_NOTFOUND
* WT-2866	Don't set eviction stuck unless the cache is full
* WT-2867	Review and fix barrier usage in __lsm_tree_close
* WT-2868	Add sample_interval to checkpoint-stress.wtperf
* WT-2869	Fix a performance regression on secondaries
* WT-2870	Rename wtperf jobs for consistency
* WT-2871	Make verbose formats and argument types match
* WT-2872	Ensure tests with tiny caches don't get stuck due to the dirty trigger
* WT-2873	Refactor CRC32 code
* WT-2874	Change test_compact01 to avoid eviction
* WT-2875	Add environment variable to disable long csuite tests
* WT-2876	Add an oplog-like ability to wtperf utility
* WT-2878	Fix an issue where verbose changes affected performance
* WT-2881	Add -Wpedantic to clang compiler warning flags
* WT-2883	Remove potentially recursive call for verbose handleops
* WT-2885	Lint __wt_checkpoint_signal function
* WT-2886	Ignore dirty eviction settings when in_memory is true
* WT-2888	Switch functions to return void where possible
* WT-2892	Fix case where hot backup can race with block truncate
* WT-2894	Add wtperf stress workload that tries to induce negative scaling
* WT-2895	Reduce the runtime of make check testing with disable long
* WT-2896	Fix a resource leak
* WT-2897	Fix an issue where checkpoints can become corrupted on failure
* WT-2900	Add ARM8 build support to WiredTiger and fix ARM CRC assembler tags
* WT-2901	Make checkpoint scrubbing configurable
* WT-2902	Track per-tree the efficiency of eviction walks
* WT-2903	Change the eviction_scrub_target default to 15%
* WT-2904	Fix a bug where the reported checkpoint size could be many times data size
* WT-2904	Revert overly strong assertion
* WT-2905	Remove dead code
* WT-2907	Fixed java concurrent close test to have both insert threads and scan threads
* WT-2908	Add a dry-run option to python suite
* WT-2910	When running in-memory, only evict dirty pages
* WT-2911	Add support for gcc6
* WT-2912	Make --enable-strict run on the zseries test box
* WT-2913	Re-sort eviction queues if we find no new candidates
* WT-2914	In test/csuite program, added explicit call to wiredtiger_open to satisfy some linkers
* WT-2916	Fix and simplify s_whitespace
* WT-2917	Split wtperf's configuration into per-database and per-run parts
* WT-2918	The dist scripts create C files s_whitespace complains about
* WT-2919	Don't mask error returns from style checking scripts
* WT-2920	New eviction statistics
* WT-2921	Reset the count when the last hazard pointer is cleared
* WT-2923	Fix heap-use-after-free on address in compaction
* WT-2924	Ensure we are doing eviction when threads are waiting for it
* WT-2925	Change where the WT_THREAD_PANIC_FAIL flag lives
* WT-2926	WT_CONNECTION.reconfigure can attempt unlock of not-locked lock
* WT-2928	Don't give up when the urgent queue is half empty
* WT-2928	Eviction failing to switch queues can lead to starvation
* WT-2931	Enforce limits on dirty data for in-memory
* WT-2932	Add a configuration option allowing tables to ignore cache limits
* WT-2933	Fix a race between named snapshots and checkpoints
* WT-2937	Only do an eviction walk after a page has been taken from the current queue
* WT-2938	Change assembly file extensions from .S to .sx
* WT-2941	Improve test/format to use faster key-generation functions
* WT-2942	Verbose messages should not have newlines
* WT-2945	Occasional hang running reconfigure fuzz test
* WT-2946	Fix dist/s_docs being incompatible with OS X Xcode installation
* WT-2947	Replace test suite populate functions with *DataSet classes
* WT-2948	Simplify error handling by making __wt_epoch return never fail
* WT-2949	Add option to skip closing the connection after test runs
* WT-2950	Free all reconciliation memory between calls to eviction
* WT-2953	Only test for checkpoint/LAS collision if LAS was used
* WT-2954	Evict pages that exceed memory_page_max even if the transaction ID is stuck
* WT-2955	Add statistics tracking the amount of time threads spend waiting for high level locks
* WT-2959	Ensure WT_SESSION_IMPL is never used before it's initialized
* WT-2961	Add a version drop-down to the web version of the docs
* WT-2962	Allow configuration of builtin extensions
* WT-2963	Fix a race bounding eviction in small caches
* WT-2964	Alter evict walk to not fill all its slots with internal pages when running in aggressive mode
* WT-2965	Remove sleep and retry loop from __evict_exclusive
* WT-2968	Don't open file handles on backup
* WT-2971	Add details on raw-compression into WT documentation
* WT-2975	Fix a leak of statistics data when reopening handles
* WT-2976	Add a statistic tracking how long app threads spend reading and writing
* WT-2977	Remove stash and check code from LSM test
* WT-2984	Keep sufficient history in the metadata for queries
* WT-2985	Fix a race during checkpoint that can cause a core dump
* WT-2987	Fix a bug where opening a cursor on an incomplete table drops core
* WT-2988	Fix __wt_epoch potentially returning garbage values
* WT-2991	Fix Coverity REVERSE_INULL
* WT-2998	Add error messages to error returns that might be confusing
* WT-2999	Added contributed test case that demonstrated the leak
* WT-3000	Wait for previous writes on first write to new log file
* WT-3001	Fix WT_EXTENSION_API references that are named inconsistently
* WT-3002	Allow applications to exempt threads from eviction
* WT-3003	Don't generate log record and op types
* WT-3003	Fix doxygen comment blocks
* WT-3004	Lint, declare functions that don't return a value as void
* WT-3005	Add top-level .gitignore file
* WT-3008	Move wtperf stress jobs to new stress runner folder
* WT-3009	Remove the eviction_dirty_target from test/format runs with less than 20MB cache
* WT-3011	Fix __wt_curjoin_open() saving the wrong URI in the cursor
* WT-3012	Check a btree is LSM primary before switching
* WT-3012	Don't track the LSM Primary as part of dirty bytes in cache
* WT-3015	Change when we will evict internal pages
* WT-3016	Change how file size is determined during compact tests to allow
* WT-3017	Don't set NULL hazard pointers
* WT-3020	Always make LSM chunks evictable when they are switched out
* WT-3022	Change lsm_tree flags to fields to prevent race conditions
* WT-3023	Don't treat splits as eviction making progress
* WT-3024	Fix a hang on close caused by leaving a transaction ID pinned

WiredTiger release 2.8.0, 2015-03-24
------------------------------------

The WiredTiger 2.8.0 release contains new features, new supported platforms,
minor API changes and bug fixes.

New features and API changes; refer to the API documentation for full details:

* WT-60         Port WiredTiger to run on big endian platforms
* WT-2287       Add a new WT_SESSION.rebalance API
* WT-2333       Add a lock_wait configuration setting to WT_SESSION.drop to avoid blocking
* WT-2349       Add a readonly configuration setting to wiredtiger_open
* WT-2363       Remove built in support for bzip2 compression
* WT-2404       Add streaming pack/unpack methods to the extension API

Significant changes and bug fixes:

* WT-1801       Add a directory sync after rollback of a WT_SESSION::rename operation
* WT-2130       Improve on-disk page utilization with random workloads
* WT-2275       Fix a database corruption after truncate and crash
* WT-2264       High update workloads can cause checkpoints to never complete
* WT-2290       Improve effectiveness of WT_SESSION.compact
* WT-2361       Fix a bug in column-store where verify identifies out of order data
* WT-2367       Fix a bug in WT_CURSOR.next that could cause out-of-order key returns
* WT-2374       Fix a bug where a database was corrupted when restoring a backup
* WT-2381       Fix the dump utility to include the table configuration
* WT-2451       Allow the WiredTiger metadata to be evicted
* WT-2490       Fix a bug in column-store where search_near() returns the wrong key

Issues fixed in MongoDB:

* SERVER-21619  sys-perf: WT crash during core_workloads_WT execution
* SERVER-21833  Enhance WT_SESSION::compact to more reliably release space
* SERVER-21887  Enhance $sample to be faster on newly created collection
* SERVER-22676  Allow WiredTiger to open databases created by 3.0.0 or 3.0.1
* SERVER-22773  New CRC32 implementation on PowerPC
* SERVER-22831  Low query rate with heavy cache pressure and an idle collection

Other noteworthy changes since the previous release:

* WT-1517       Fix error handling around schema format edge cases
* WT-2060       Simplify aggregation of statistics
* WT-2073       Metadata cleanups
* WT-2099       Seeing memory underflow messages
* WT-2107       Add example code including an event handler
* WT-2113       Truncate test occasionally fails with unexpected EBUSY
* WT-2123       Don't clear allocated memory if not required
* WT-2173       Fix some cases where tiny caches could get stuck full
* WT-2177       Add an optional per-thread seed to random number generator
* WT-2198       Bulk load and column store appends
* WT-2215       WT_LSN needs to support atomic reads and updates
* WT-2216       Simplify row-store search loop slightly
* WT-2231       Pinned page cursor searches could check parent keys
* WT-2235       Add a unicode option to WiredTiger printlog utility
* WT-2242       WiredTiger treats dead trees the same as other trees in eviction
* WT-2246       Improve performance for column-store append searches
* WT-2247       Variable-length column-store in-memory page splits
* WT-2258       Stop WiredTiger pre-loading pages when direct-IO is configured
* WT-2259       Fix error handling when getting exclusive access to a btree
* WT-2262       Fix random cursor next so it is not skewed by tree shape
* WT-2265       WiredTiger related change in PowerPC specific code block in gcc.h
* WT-2272       Fix a bug in the sweep server that triggered an assertion
* WT-2276       Add a tool to decode checkpoint addr
* WT-2277       Remove WT check against big-endian systems
* WT-2279       Define WT_PAUSE(), WT_FULL_BARRIER(), etc when s390x is defined
* WT-2280       Add CRC32 Optimized code for PowerPC
* WT-2282       Error in wt_txn_update_oldest verbose message test
* WT-2283       Retry in txn_update_oldest results in a hang
* WT-2285       Enhance configure to set BUFFER_ALIGNMENT_DEFAULT to 4kb on Linux
* WT-2289       Fix a bug in btree search when doing a fast key check
* WT-2291       Random cursor walk inefficient in skip list only trees
* WT-2295       WT_SESSION.create does a full-scan of the main table
* WT-2296       Improve log algorithm for sync/flush settings
* WT-2297       Fix off-by-one error in Huffman config file parsing
* WT-2299       Clean up layering violation between btree and block manager code
* WT-2307       Fix a bug where internal page splits can corrupt cursor iteration
* WT-2308       Add support for custom extractor for ref_cursors in join cursor
* WT-2311       Add support for UltraSparc platform
* WT-2312       Fix a bug where re-creating a deleted column-store page can corrupt the in-memory tree
* WT-2313       Fix a bug in the sweep server
* WT-2314       Update page-swap error handling so that it is consistent
* WT-2316       Fix a bug in WT_CURSOR.prev where it could return keys out-of-order
* WT-2318       Enhance condition wait implementation to use less CPU on idle databases
* WT-2321       Fix a race between eviction and worker threads on the eviction queue
* WT-2322       Fix a bug in read-uncommitted join cursors where using Bloom filters is unsafe
* WT-2328       Update schema drop does to use the block manager interface for file removal
* WT-2331       Checking of search result for reference cursors before join
* WT-2332       Fix a bug in logging write-no-sync mode
* WT-2335       Fix a bug where parsing an invalid configuration string could segfault
* WT-2338       Disable using pre-allocated log files when a backup cursor is open
* WT-2339       Fix a bug in rebalance that caused database verification failure
* WT-2340       Add logging guarantee assertions
* WT-2345       Avoid creating tiny pages on disk when evicting small pages from cache
* WT-2346       Enhance checkpoint implementation so the schema lock is not held during I/O
* WT-2347       Fix some schema format edge cases in Java API
* WT-2352       Allow build and test without requiring lz4
* WT-2355       Fix minor scratch buffer usage in logging
* WT-2356       log scan advances to next log file on partially written record
* WT-2368       Fix a bug where row-store can pass invalid keys to collator functions
* WT-2369       Use C compiler to detect headers instead of C++ compiler
* WT-2371       Fix a bug where parent split cannot access the page after page-index swap
* WT-2372       WiredTiger windows builder fails with C4005 against the "inline" macro
* WT-2375       Add tests for custom collators
* WT-2378       Fix a hang in LSM when doing forced drop with the no wait option
* WT-2382       Fix a bug in join cursors with custom collator for 'u' format
* WT-2384       Fix a bug in join cursors where lt, le conditions for ordering could be wrong
* WT-2387       Fix cursor random unit test on Windows
* WT-2390       Fix the OS X build
* WT-2391       Enhance eviction so that it is less likely to evict pages from indexes
* WT-2394       Fix a bug in compact that meant we didn't always reclaim available space
* WT-2395       Fix a recovery failure with an LSM tree
* WT-2396       Fix a deadlock between table drop and checkpoint
* WT-2397       Fix a bug in cursor traversal where doing a reverse walk could skip records.
* WT-2399       Add test case that verifies cursor traversal
* WT-2409       Fix a minor performance regression in LSM
* WT-2410       Stop casting function pointers to different types
* WT-2411       Fix a hang in LSM related to dropping tables
* WT-2414       Avoid extractor calls for ordering cursor in join cursor
* WT-2417       Windows Jenkins task is failing
* WT-2418       Fix a bug in WT_SESSION.rebalance where it could return EBUSY
* WT-2420       Fix a bug in LSM where recovery from a backup could fail
* WT-2423       Fix a bug in session reference counting on error handling
* WT-2425       Fix a performance regression in wtperf evict-btree read workload
* WT-2426       Fix a deadlock caused by recent changes to checkpoint handle locking
* WT-2428       Make statistics logging compatible with MongoDB
* WT-2429       Add a statistic that tracks aggressive mode in eviction
* WT-2430       Add statistics for join cursor
* WT-2432       Fix a performance regression on LSM and read only workloads
* WT-2433       Allow read-only databases to log statistics
* WT-2434       Fix a race between force-drop and sweep
* WT-2436       Fix a bug in join cursors with lt, le conditions and "strategy=bloom"
* WT-2438       Extend WiredTiger stat declarations to help external tools
* WT-2440       Fix a bug in the PowerPC checksum implementation
* WT-2443       Add statistics for all indexes used in join cursor
* WT-2447       Enhance join cursor implementation to avoid reading main table where possible
* WT-2448       Add no_scale flag to relevant statistics
* WT-2449       Enhance configure to check for a 64-bit build
* WT-2454       Fix checkpoint_sync=false behavior to prevent flushes/sync to disk
* WT-2456       Fix PowerPC CRC32 Code
* WT-2457       Fix a bug where dropping an LSM table can return EBUSY when no user ops are active
* WT-2459       Allow configure to use the --tag option for libtool when compiling on PowerPC
* WT-2460       Fix a bug where checkpoint could fail with WT_ROLLBACK
* WT-2471       Update WiredTiger printf formats to be platform aware
* WT-2476       Fix a race where btree->evict_lock is being accessed after being destroyed
* WT-2481       Fix a recently introduced performance regression in LSM
* WT-2483       Make read only testing more robust
* WT-2485       Fix a test/format failure with floating point exception
* WT-2492       Fix a bug in Windows where we used the different memory allocators accidentally
* WT-2495       Missing memory initialization leads to crash on Windows
* WT-2496       Fix a bug revealed by test/format unable to read root page
* WT-2497       Enhance test/format to save a copy of backup
* WT-2498       Fix a bug in LSM tree drop where it could hang when a user cursor is open
* WT-2499       Fix a bug in LSM shutdown where a race condition causes a segfault
* WT-2501       Fix a bug where dropping a just opened LSM tree isn't thread safe
* WT-2502       Fix a memory leak in locking handles for checkpoint

WiredTiger release 2.7.0, 2015-12-08
------------------------------------

The WiredTiger 2.7.0 release contains new features, minor API changes and bug
fixes.

New features and API changes; refer to the API documentation for full details:

* WT-147  Create indexes on non-empty tables.
* WT-1315 Add an implementation of cursor joins via a new WT_SESSION::join API.
* WT-1350 Add a new configuration option to ::wiredtiger_open and
          WT_CONNECTION::reconfigure called "eviction_dirty_trigger" that causes eviction to start
          evicting dirty pages from cache once the given threshold has been reached.
* WT-1728 Add a WT_SESSION::reset method to release resources held by a session.
* WT-1930 Allow setting "file_manager=(close_idle_time=0)" to ::wiredtiger_open and
          WT_CONNECTION::reconfigure to disable closing idle handles.
* WT-1959 Change verify to distinguish between warnings and errors. Add a new strict mode
          to verify that causes warnings to be reported as errors. Use strict mode to match earlier
          behavior. See the upgrading documentation for more information.
* WT-1980 Add a new "metadata:create" URI to WT_SESSION::open_cursor for metadata cursors
          that return strings useful for passing to WT_SESSION::create.
* WT-2065 Add a new configuration option to ::wiredtiger_open and
          WT_CONNECTION::reconfigure called "shared_cache=(quota)" that limits the amount of shared
          cache a participant can be assigned.
* WT-2104 Add a method to flush log files via a new WT_SESSION::log_flush API. Made
          WT_SESSION::commit_transaction configuration options match WT_SESSION::log_flush. Change
          the default WT_SESSION::transaction_sync timeout to 20 minutes rather than infinity.
* WT-2151 Enhance logging configuration to allow reconfiguration and add a new "log=(zero_fill)"
          configuration option that causes WiredTiger to zero-fill log files on creation.
* WT-2200 Add a new configuration option to ::wiredtiger_open called "write_through" that
          causes WiredTiger to specify the FILE_FLAG_WRITE_THROUGH on Windows when writing files
          (default false, including when "direct_io" is configured).
* WT-2217 After a successful call to WT_CURSOR::insert, the key and value will be
          cleared from the cursor. See the upgrading documentation for more information.
* SERVER-17078 Add a "statistics=(size)" mode to statistics cursors, which allows for
          retrieving file size only.
* SERVER-18356 Changed the handling of the "config_base" option to ::wiredtiger_open. See
          upgrading documentation for more information.


The following statistics were removed:

* WT-1481 connection dhandles swept.
* WT-1481 connection candidate referenced.
* WT-1481 failed to find a slot large enough for record.
* WT-1989 log buffer size increases.
* WT-1989 slots selected for switching that were unavailable.
* WT-2094 log records written directly.
* WT-2094 record size exceeded maximum.
* WT-2182 pages split during eviction.

Lookaside table:

* WT-1967 Allow eviction of updates required by old readers.
* WT-2074 Fix a race between lookaside table reconciliation and checkpoints.
* WT-2149 Fix the order of creation of the lookaside table.
* WT-2190 Fix transaction visibility test that is applied to the lookaside table.
* SERVER-21585 Don't use the lookaside file until the cache is stuck full.

Issues fixed in MongoDB:

* SERVER-18829 Have pages start in the middle of the LRU queue for eviction.
* SERVER-18838 During drops, don't remove files until the metadata is durable.
* SERVER-18875 Clean up deleted pages.
* SERVER-18899 Add unit test to simulate fsyncLock.
* SERVER-19340 Avoid type aliasing in the random number generator.
* SERVER-19445 Have the oldest transaction update the oldest tracked ID.
* SERVER-19522 Try to evict internal pages with no useful child pages.
* SERVER-19573 Change row-store inserts to avoid page locking.
* SERVER-19751 Retry pthread_create on EAGAIN or EINTR.
* SERVER-19954 Don't scan tracked handles during checkpoints.
* SERVER-19989 Add a write barrier before data handles are added to shared lists.
* SERVER-19990 Don't assert on eviction of live updates from dead trees.
* SERVER-20008 Don't reset eviction walks when hitting a busy page.
* SERVER-20159 Make all readers wait while the cache is full.
* SERVER-20193 Fix obsolete transaction check.
* SERVER-20303 Tune in-memory splits when inserting large objects.
* SERVER-20385 Make WT_CURSOR::next(random) more random.
* SERVER-21027 Reverse split if there are many deleted pages.
* SERVER-21553 Enable fast-path truncate after splits.
* SERVER-21619 Don't do internal page splits after a tree is marked DEAD.
* SERVER-21691 Avoid insert stalls.

Other note worthy changes since the previous release:

* WT-1744 Throttle worker threads based on eviction targets.
* WT-1845 Allow read only transactions to commit after failure.
* WT-1869 Avoid doing in memory splits while checkpointing a tree.
* WT-1942 Add atomic implementations for PowerPC architecture.
* WT-1962 Make the hot_backup_lock a read/write lock.
* WT-1963 Fix backup cursor Java API.
* WT-1964 Fix a bug in the Java API when closing handles from a different thread.
* WT-1966 Change how the shared cache assigns priority to participants.
* WT-1975 Ensure previous log files are complete for forced sync.
* WT-1977 Improve performance of getting snapshots with many sessions.
* WT-1978 Better checking and tests for index cursor comparison.
* WT-1981 Fix a signed 32-bit integer unpacking bug.
* WT-1982 Fix a bug where cached overflow items were freed too early.
* WT-1985 Integer packing and other fixes for Python and Java.
* WT-1986 Fix a race renaming temporary log files.
* WT-1989 Improve scalability of log writes.
* WT-1996 Fix a bug where we would free the fist update during a page rewrite on error.
* WT-1998 Fixes for indexes with some rarely used key/value formats.
* WT-2002 Fix a bug in verify where it would panic when encountering a corrupted file.
* WT-2007 Statically allocate log slot buffers to a maximum size.
* WT-2008 Fix a bug in recovery where a file create went missing.
* WT-2009 Apply tracked metadata operations post-commit.
* WT-2012 Fix a bug updating the oldest ID.
* WT-2013 Add gcc asm definitions for ARM64.
* WT-2014 Fix a bug in checkpoints where files could be flushed in the wrong order.
* WT-2015 Fix a bug in error handling during block open.
* WT-2017 Once an eviction server thread is started keep it running.
* WT-2019 Fix a logic bug tracking the maximum transaction ID in clean trees.
* WT-2020 Clarify checksum error failure messages.
* WT-2021 Fix a bug moving the oldest ID forward (introduced by WT-1967).
* WT-2022 Fix a bug not releasing a handle when opening a non-existent index cursor.
* WT-2023 Improve locking primitives: simplify read-write lock operations.
* WT-2029 Improve scalability of statistics.
* WT-2031 Log slot revamp.
* WT-2032 Improve next_random cursors to work with small trees.
* WT-2034 Improve shared cache balancing algorithm.
* WT-2035 For index cursors, keep track of which column groups need to be positioned.
* WT-2036 Make handle sweeps more robust.
* WT-2037 Only write a checkpoint to the log on close if it wasn't.
* WT-2038 Avoid long scans holding the handle list lock.
* WT-2039 Add error check and unit test for log records over 4 GB.
* WT-2042 Only try to evict tombstones that are visible to all readers.
* WT-2045 Don't let the eviction server do slow reconciliation, it can stall eviction.
* WT-2046 Add a statistic for search restarts.
* WT-2047 Fix a bug in the random generator code to handle an uninitialized state.
* WT-2050 Show size with memory allocation errors.
* WT-2053 Fix a bug in disk verify messages.
* WT-2056 Reorder btree cursor close so stats are maintained correctly.
* WT-2057 Remove the verbose configuration when writing the base configuration file.
* WT-2058 Fix an alignment bug in the mutex and log-slot code.
* WT-2059 Include non-aggregated stats in cursor results.
* WT-2062 Try harder to make progress on in-memory splits.
* WT-2064 Don't spin indefinitely waiting for the handle list lock in eviction.
* WT-2066 Update the oldest transaction ID from eviction.
* WT-2068 Protect discarding handles with the handle list lock.
* WT-2075 Fix a hang in logging with parallel workload.
* WT-2078 Fix a bug in error handling with statistics cursors.
* WT-2081 Make verify progress reporting less verbose.
* WT-2085 Run some of the log_server threads operations more frequently.
* WT-2086 Add a statistic to track when eviction finds a page that can be split.
* WT-2089 Relax restrictions on multiblock eviction and in-memory splits.
* WT-2090 Fix a bug in the Windows OS layer that swallowed error returns.
* WT-2092 Free log condition variables after all threads are joined.
* WT-2093 Use the C99 bool type to clarify when functions return true/false.
* WT-2094 Eliminate direct write and record unbuffered log records.
* WT-2097 Reintroduce immediate waits when forced eviction is necessary.
* WT-2100 Rename evict to evict_queue so it's easier to search for.
* WT-2101 Don't update the logging ckpt_lsn on clean shutdown.
* WT-2102 Fix a hang in log slot join when forcing log writes.
* WT-2105 Fix a bug where we could reference an invalid memory address if a file is corrupted on disk.
* WT-2108 Rework in-memory page rewrite support (WT_PM_REC_REWRITE).
* WT-2114 Make application eviction fairer.
* WT-2115 Don't skip truncated pages that are part of a checkpoint.
* WT-2116 Add diagnostic checks for stuck cache and dump the state.
* WT-2119 Don't evict clean multiblock pages with overflow items during checkpoints.
* WT-2126 Clean up if there is an error during splits.
* WT-2127 Deepen the tree more regularly to avoid wide internal pages.
* WT-2128 When decoding huffman encoding during salvage it's possible to have fewer bits than the
          symbol length during decoding, if the value has been corrupted.
* WT-2131 Switch to using a lock to control page splits to avoid starvation.
* WT-2132 Make debug dump function more robust to errors.
* WT-2134 Flush all buffered log records in log_flush.
* WT-2135 Fix log_only setting for backup cursor. Fix initialization.
* WT-2137 Check the sync_lsn is in the correct file before moving it forward.
* WT-2139 Fix a transaction visibility bug in read-uncommitted transactions.
* WT-2146 Improve performance when searching for short keys.
* WT-2148 Fix a compiler warning in encoding functions.
* WT-2153 Fix bug. Now we always need to start the log_server thread.
* WT-2154 Make btree dump safer.
* WT-2155 Remove last use of F_CAS_ATOMIC and the associated macro.
* WT-2156 Allow eviction workers to restart.
* WT-2157 Fix a bug where a failed page split could lead to incomplete checkpoints.
* WT-2159 Don't check the config twice in one path.
* WT-2162 Add null pointer check, needed after an index is dropped.
* WT-2164 Prevent another LSM chunk checkpoint while the first is still in progress.
* WT-2165 Stop using FALLOC_FL_KEEP_SIZE flag when pre-allocating files.
* WT-2167 Switch recovery to using an internal session.
* WT-2170 Protect the turtle file with a lock.
* WT-2174 Avoid the table list lock when creating a size only statistics cursor.
* WT-2178 In-memory storage engine support.
* WT-2179 Added decorator to mark txn13 as part of the --long test suite.
* WT-2180 Remove cursor.{search,search-near,remove} key size validation.
* WT-2182 When internal pages grow large enough, split them into their parents.
* WT-2184 Fix log scan bug when final record has many trailing zeros.
* WT-2185 Don't do reverse splits when closing a file.
* WT-2187 Add flag for flushing a slot.
* WT-2189 Update flag set and clear macros to be less error prone.
* WT-2191 In-memory disk image no longer the same as saved updates.
* WT-2192 Fix the logic around checking whether internal page is evictable.
* WT-2193 Handle read-committed metadata checkpoints during snapshot transactions.
* WT-2194 Java close callbacks should handle cursors that Java code did not open.
* WT-2195 Fix a hang after giving up on a reverse split.
* WT-2196 Fix error handling in size only statistics.
* WT-2199 Fix transaction sync inconsistency.
* WT-2203 Release an allocated page on error.
* WT-2204 Don't take a local copy of page->modify until we know the page is dirty.
* WT-2206 Change cache operations from flags to an enumeration.
* WT-2207 Track whenever a session has a handle exclusive.
* WT-2210 Raw compression fails if row-store recovery precedes column-store recovery.
* WT-2212 Add a "use_environment" config to ::wiredtiger_open.
* WT-2218 Add truncate stats.
* WT-2219 Enhancements to in-memory testing.
* WT-2220 Update time comparison macros.
* WT-2222 Add statistics for named snapshots.
* WT-2224 Track which deleted refs are discarded by a split.
* WT-2228 Avoid unnecessary raw-compression calls.
* WT-2237 Have threads publish unique transaction IDs so that updates always become visible
          immediately on commit.
* WT-2241 Use a lock to protect transaction ID allocation.
* WT-2243 Don't keep transaction IDs pinned for reading from checkpoints.
* WT-2244 Trigger in-memory splits sooner.
* WT-2248 WT_SESSION::close is updating WT_CONNECTION_IMPL.default_session.
* WT-2249 Keep eviction stuck until cache usage is under 100%.
* WT-2250 Minor fix.  Use SET instead of increment for stat.
* WT-2251 Free addresses when we discard deleted page references.
* WT-2253 Evict pages left behind by in-memory splits.
* WT-2257 Fixes when given multiple thread workload configurations.
* WT-2260 Avoid adding internal pages to the eviction queue

WiredTiger release 2.6.1, 2015-05-13
------------------------------------

The WiredTiger 2.6.1 release contains new features, minor API changes and bug
fixes.

New features:

* Move the sync configuration setting from WT_SESSION::begin_transaction to
  WT_SESSION::commit_transaction. Change the setting from a boolean to a
  string. See upgrading documentation for more information.
  refs WT-1908

* Add the ability to flag a transaction to be flushed asynchronously on
  commit via a new sync=[background] configuration option. Add a new
  WT_SESSION::transaction_sync API to wait for asynchronous flushes to
  complete.
  refs WT-1908, #1943

* Add the ability to create a named in-memory snapshot via a new
  WT_SESSION::snapshot API.
  refs WT-1839

* Add the ability to disable write ahead logging at a per-table granularity.
  Accessed via log=(enabled) configuration for WT_SESSION::create API.
  Partial logging has serious implications for recovery, it should be used
  with caution.
  refs #1989


Other noteworthy changes:

* Fix several bugs related to syncing files for checkpoint durability.
  refs WT-1944

* Fix a segfault during checkpoint where we could attempt to access a file
  that was in the process of being dropped in the background.
  refs SERVER-18014

* Fix a segfault during eviction where we could attempt to evict a page from
  a tree that was in the process of being dropped in the background.
  refs SERVER-18460

* Fix a bug where WiredTiger could segfault in a workload with lots of cache
  pressure.
  refs WT-1937

* Fix a performance issue with WT_SESSION::compact, where it would spend a
  long time compacting tables that had no space to reclaim.
  refs WT-1953

* Fix a bug where accessing an overflow item could return WT_NOTFOUND
  incorrectly. The issue was related to an invalid transaction visibility
  check.
  refs WT-1745

* Improve performance and avoid changing files on startup if no recovery is
  required by avoiding the creation of unnecessary checkpoints and log
  records for files that haven't changed.
  refs WT-1936

* Improve how we handle create of a table, if a file with the same name
  already exists (possibly from an earlier failed create).
  refs #1974

* Fix compiler warnings for LZ4 implementation on Windows.
  refs #2006

* Fix a bug in the WiredTiger command line utility where it could create a
  base configuration file for an existing database, if there had been a
  crash while creating the database.
  refs WT-1943

* Fix a build problem where recent versions of RedHat would fail to detect
  posix_memalign presence correctly.
  refs WT-1951

* Fix several problems with how we create, recover and backup databases.
  Related to order of creation and differences between Windows and POSIX
  file system semantics.
  refs #1993

* Fix a bug where we could flush the log file more often than required if
  using auto-commit transactions.
  refs WT-1949

* Fix a performance problem in LSM, where trees created with an initial bulk
  load could choose poor merges.
  refs WT-1947

* Improve how we decide whether to deepen a tree during an internal split
  operation. Append workloads could create trees that were excessively deep.

* Fix a bug in LSM which could lead to a hang on connection close.
  refs WT-1935

* Fix a bug in the internal random number generator, where concurrent calls
  could lead to invalid sequences. Never seen in the wild.


WiredTiger release 2.6.0, 2015-05-13
------------------------------------

The WiredTiger 2.6.0 release contains new features, minor API changes and many
bug fixes.

New features:

* Add support for "at rest" encryption of WiredTiger databases via a new
  encryption API.
  refs WT-1822

* Add support for bulk load in LSM trees (previously the bulk configuration
  for cursor create was ignored by LSM trees).
  refs SERVER-18321, WT-1922

* Add enhanced compression support for LZ4. Change is not compatible with
  tables created with LZ4 compression using earlier versions of WiredTiger.
  See the upgrading documentation for more information.

API and behavior changes:

* Enhance performance of WT_SESSION::drop with force enabled (mark the table
  as dead and discard it in the background without writing any content to disk,
  rather than flushing content from the cache).
  refs WT-1894

* Add an API to validate configuration strings.
  refs WT-1739

* Disallow the cache_resident flag on LSM trees.
  refs WT-1905

* Enhance the controls for how aggressively idle handles are closed, update the
  wiredtiger_open file_manager configuration options to expose that control.
  refs SERVER-17907, WT-1856


Significant bug fixes and performance enhancements:

* Fix bugs in checkpoint: committing the checkpoint transaction before it was
  safe, failure to sync the metadata file before updating the turtle file.
  refs SERVER-18316

* Don't attempt to validate configuration settings for extensions (collators,
  compressors, encryptors, extractors). The extension may be valid but not yet
  loaded so it is not possible to validate.

* Check the magic and version numbers in log files when first opening them.

* Fix a bug with cache leaf size accounting for statistics.
  refs WT-1885, WT-1919

* Fix a bug where checkpoint could skip a page that was rewritten in memory.
  refs WT-1946

* Fix a bug in WT_CURSOR::search_near with a random cursor where deleted
  records could be returned.
  refs WT-1921, WT-1944

* Fix a bug in handle close where we could fail to clear the open handle
  flag.
  refs WT-1915

* Fix a bug in in-memory splits, don't allow any other eviction of a page if
  the page is being split.
  refs WT-1916, WT-1917

* Fix a bug in btree open where failure while opening a checkpoint may not
  clean up completely.
  refs WT-1598

* Fix a performance problem where long running transactions could continually
  scan long update chains looking for obsolete entries, when there is no chance
  of finding any.
  refs WT-1913

* Fix a performance problem where many threads accessing a single page could
  prevent WiredTiger from evicting or splitting the page.
  refs WT-1912

* Fix a source of deadlock bugs by restructuring how we lock handles. Clean
  up the definition of when it is safe to acquire different locks.
  refs WT-1598

* Fix a bug where we could evict pages from a file marked as cache resident,
  add optimizations for cache resident files.
  refs SERVER-18192

* Fix a deadlock related to LSM (cases where closing a file with an existing
  checkpoint could self deadlock).
  refs WT-716

* Only split large in-memory pages if there is a need to keep them in cache
  (otherwise, it is better to reconcile and evict them immediately).
  refs WT-1890, WT-1896

* Fix a race on shutdown where the eviction server could still have been
  accessing files while they were being closed.
  refs WT-1893

* Fix a case where we could run recovery unnecessarily if there were only
  non-data changing log records since the last checkpoint.
  refs WT-1892

* Update API documentation to explain internal session handle usage. This
  allows users to do specific calculations based on the session_max setting.

* Fix a bug in LSM where updates with overwrite could be skipped incorrectly.
  refs BF-829

* Fix a cursor bug where searching and traversing in different combinations
  could lead to data buffers being freed before they should be.
  refs WT-1887

* Fix a bug when closing bulk cursors, where a file could be left open.

* Fix a bug on Windows related to truncating files (SetEndofFile does not
  ignore truncation requests like POSIX fallocate).

* Fix a bug in file truncate, where we could truncate to the wrong place if
  there was a race extending the file at the same time.
  refs WT-1871

* Fix a bug in reconciliation where page boundary structures could reference
  freed memory.
  refs WT-1852

* Change the WT_CURSOR::search and WT_CURSOR::search_near API to first check
  any currently pinned page before starting a regular descending search.

* Fix a bug in recovery where an error was returned if a transaction spanned
  an entire log file.

* Fix a bug where recovery could be unnecessarily run during startup.

* Enhance the Python cursor API to allow setting keys and values using array
  notation.

* Fix a bug where creating a column store with large gaps in the key range
  would lead to poor performance.
  refs WT-1807.

* Improve the performance of the core btree search routine by using low-level
  x86 vectorized search instructions.


WiredTiger release 2.5.3, 2015-04-22
------------------------------------

The WiredTiger 2.5.3 release contains important bug fixes.

API and behavior changes:

* Update configuration string parsing to always be case sensitive. See
  upgrading documentation for more information.

* Change the statistics cursor WT_CURSOR::reset method to re-load statistics
  values. See upgrading documentation for more information.
  refs WT-1533

* Only align buffers on Linux if direct I/O is configured. See upgrading
  documentation for more information.

* Fixes to how and when idle handles are closed.
  refs WT-1808, WT-1811, WT-1814

* Add some new statistics related to cache usage.

* Add new configuration strings to provide control of how often handles are
  are reviewed for closure, and how long a handle needs to be idle before
  it is closed. The option is via the wiredtiger_open API,
  file_manager=(close_idle_time=30,close_scan_interval=10)

* Add support for running WiredTiger command line utilities without logging.
  refs WT-1732

* Update the async configuration API to allow a minimum of 1. That is change:
  async=(ops_max=X) so that the minimum value is now 1 the old minimum was 10.

Bug fixes and other significant changes:

* Fixes and improvements to Windows support.

* Fix several bugs that prevent page eviction.
  refs SERVER-16662, SERVER-17382, WT-1777

* Fix a race when stopping eviction workers on shutdown.
  refs WT-1698

* Fix a bug where if the system crashes during create the base configuration
  file could be left in an invalid state.
  refs WT-1775, WT-1776, SERVER-17571

* Fix cases where WT_SESSION::truncate could return EBUSY when a schema level
  operation is running - for example a checkpoint.
  refs WT-1404, WT-1643

* Fix a bug in logging - where we could fail to update the end of the log
  when there is a gap in the log records.
  refs WT-1766, SERVER-17569, SERVER-17613

* Fix how we account for space used in the cache to be more accurate.
refs SERVER-17424

* Fix a bug where we could leak memory if opening a statistics cursor failed.
  refs WT-1760

* Fix a bug where a single page could consume a large portion of the cache.
  Leading to cases where a small cache size could result in a hang.
  refs WT-1759

* Fix a bug in the eviction server that could cause a WT_PANIC. The issue
  was encountered when the number of open handles exceeded the configured
  number of hazard pointers.
  refs SERVER-17551

* Fix a bug parsing huffman configuration options that could lead to a segfault.

* Fix accounting in btree statistics gathering, so page tracking is accurate.
  refs WT-1733

* Fix a memory leak in cache management, where a race during page split could
  leave a key structure allocated.
  refs WT-1582, WT-1747

* Enhance checkpoint tracking code to allow eviction in files once the
  checkpoint has finished processing them. This helps reduce the impact of
  checkpoints on workloads with cache pressure.
  refs WT-1745

* Fix when aggregation is set on statistics fields. Fixes problems with
  visualizing statistics via wtstats graphs.
  refs WT-1742

* Change how checkpoints use empty blocks in on-disk files. Use a first-fit
  algorithm.


WiredTiger release 2.5.2, 2015-03-23
------------------------------------

The WiredTiger 2.5.2 release contains important bug fixes.

API changes:

* Allow memory_page_max to be at most a quarter of the cache size not half.
  This avoids operations getting stalled due to the cache being filled with
  one or two pages.

Bug fixes and other important changes:

* When skipping a dirty page during a checkpoint, make sure the tree is marked
  dirty.
  refs SUPPORT-1248, SERVER-17319, SERVER-17506, #1404, #1643, #1721, #1735

* Fix a bug in range truncate where we could remove the wrong records.
  refs SERVER-17345

* Fix a bug in LSM management where we could let the cache get full - leading
  to a operations being blocked.
  refs #1720

* Fix several bugs in the checkpoint implementation that could lead to a tree
  being marked clean when it had updates in memory. If shutdown occurred at
  a specific time those updates would be discarded without being written.
  refs SUPPORT-1248

* Fix some bugs in logging - where system crashes could leave empty files that
  would stop recovery working on re-start.
  refs #1717, #1719, SERVER-17451

* Fix a bug in recovery. Force recovery instead of returning an error if the
  LSN given doesn't exist.
  refs #1700, #1704

* Move writing into log worker thread to avoid latency in application threads.
  refs #1683

* Fix a bug in the reconfigure API related to adhering to shared cache quotas.
  refs #1712, #1713

* Fix a bug in WiredTiger statistics where we weren't recording overflow
  record statistics.
  refs #1520, #1703, #1711

* Several enhancements to eviction of large pages including:
  - Don't do forced eviction of a page if it is the current walk point.
  - Don't update the read generation on page in if it's set to oldest.
  - Clear the walk positions before the eviction server sleeps.
  - Reverse the direction of the LRU walk regularly.
  - Add all pages that would block to the eviction queue.
  - If evicting dirty pages use the worker threads not the server.
 refs #1706

* Use raw mode when dumping indices.
  refs #1709

* Fix a bug where we could race opening files while a WT_CONNECTION::close is
  in progress.
  refs SERVER-17319

* Fix a bug in LSM where snapshot transaction updates could have the wrong
  visibility check applied. Leading to invalid updates.
  refs #1641, #1701, #1702

* Fix a bug in checkpoint where it could get an EBUSY return unnecessarily.
  refs #1404, #1589, #1705

* Fix a bug when writing a page from memory to disk (reconciling). We could
  overwrite the end of a temporary buffer in some cases.
  refs #1697, #1699

* Sometimes we would choose a sub-optimal layout for on disk pages when
  writing them out from memory.
  refs #1699

* Improve the performance of in-memory lookups by making the content of the
  page structure more cache friendly.


WiredTiger release 2.5.1, 2015-03-07
------------------------------------

The WiredTiger 2.5.1 release contains new features, minor API changes and many
bug fixes.

New features and API changes:

* Add a new "log=(recover=on)" option to ::wiredtiger_open. The default value
  is "on", if set to "error", recovery won't be run on startup. An error will be
  returned if recovery is needed but disabled. This option is mainly to support
  the WiredTiger command line utility.
  refs #1651

* Add a new WT_CURSOR::equals method that returns when the cursors are equal,
  intended as a fast-path for cursor comparison.

* Change how statistics work when there are checkpoints for an object. We
  used to aggregate statistics for all open checkpoints and the current
  handle. We now only return statistics for the object being queried. See
  upgrading documentation for further information.

* Add a mode to LSM that allows us to limit the size of a tree by dropping
  old chunks. Enabled via "lsm=(chunk_count_limit=0)", default to 0 which
  disables the functionality. Note that enabling this feature discards old
  data automatically.
  refs #1652

* Update the WiredTiger printlog command line utility to generate JSON that
  can be parsed by third party tools.
  refs #1438

* Change how we track memory allocation overhead. We used to apply a fixed
  size for each allocation (which was difficult to track). The overhead
  can be specified via a new configuration option to ::wiredtiger_open using
  "cache_overhead=8". The value is a percentage and the default is 8.
  refs #1564 #1565

* Major enhancements to the wtstats.py tool that translates WiredTiger
  statistics into an HTML graph. The tool now generates interactive graphs
  and no longer requires third party Python libraries to be installed.

* Add a new WT_CURSOR::reconfigure method for cursor configuration.
  See API documentation for more information.
  refs #1381

* Add a new WT_SESSION::strerror method, a thread-safe alternative to
  ::wiredtiger_strerror.
  refs #1516

Bug fixes for bugs that could cause data inconsistency:

* Fix a bug in recovery where we could lose track of file identifiers and
  apply updates to the wrong file.
  refs SERVER-17142 SERVER-17131

* Fix several bugs in data consistency that could cause corruption when
  restarting after a hard crash, including:
  - A bug in table create that could cause recovery to fail.
  refs SERVER-17204

Other significant changes:

* Significant tuning enhancements for the WiredTiger cache, including:

 - Avoiding stalls due to evicting large pages
 - Better algorithms for getting application threads to help with cache
   management without interfering with operation latencies.
 - Better algorithms for maintaining the cache when there are a few very hot
   pages (e.g: append workloads). SERVER-17344
 - Freeing obsolete references more aggressively, which saves space and
   reduces traversal overhead when there are lots of updates or deletes.
   refs SERVER-17195, #1647
 - Fix a bug that could cause a data loss if we split a large page into
   multiple smaller pages and attempted to evict the page at the same time.
   refs #1583 #1563 SERVER-16868

* Significant improvements to the cursor truncate implementation,
  especially for workloads that periodically truncate from the start of
  the file.
  refs SERVER-17141

* Fix a bug in eviction where reconfiguring the number of eviction threads
  could result in a segfault.
  refs SERVER-17293

* Significant bug fixes and performance enhancements to the logging subsystem
  including:
  - Avoid yielding excessively to avoid CPU overhead when there are many
    active sessions.
    refs #1610
  - The log close thread needs to wait for outstanding writes. #1571
  - Create a new utility thread to close and fsync log files. #1560
  - Ensure that log files are closed in sequence. #1555
  - Ensure that log file create appears atomic. #1482
  - Fix a race between connection close and switching log files that could
    lead to a new log file being in an undefined state. #1480

* Added support for advanced options to the WiredTiger verify command line
  tool.

* Fix a bug in our conflict detection algorithm, where we were failing to
  detect some write-write conflicts in no-overwrite cursors.
  refs SERVER-16351

* Significant bug fixes when writing pages to disk, including:
  - Stop double count the on-disk header when choosing split points. refs #1655
  - Fill the first and second pages as much as possible when splitting.
    refs #1282
  - Improve the algorithm for fitting large items onto pages when splitting.
    refs #1630 #1631
  - Fix a bug when using raw compression where we could overflow allocated
    memory.
    refs SERVER-16664

* Fix several cases where WT_SESSION::verify and WT_SESSION::salvage could
  return EBUSY unnecessarily.
  refs #1404 SERVER-16457

* Fix a bug where racing between discarding and updating a tree returned an
  error to the application.
  refs #1618 SERVER-17048

* Fix a bug where opening a statistics cursor in parallel with a checkpoint
  could lead to a deadlock.
  refs #1575 SERVER-16738

* Change the shared cache implementation to use cache read pressure rather
  than write pressure to determine how best to share memory (as checkpoints
  skew write pressure as a metric).
  refs #1569

* Fix a bug where a deadlock could occur if a checkpoint starts in parallel to
  compact operations.
  refs #1589 SERVER-16967

* Fix a bug in how we parse Huffman-encoding configuration settings during
  WT_SESSION::create.
  refs #1417 #1536

* Fix a bug where the custom extractor terminate callback was being made twice.
  refs #1503

* Add a new mode to the eviction server where it writes out some pages even
  though the eviction triggers have not yet been reached.

* Fix several issues reported by COVERITY static analysis tool.

WiredTiger release 2.5.0, 2014-12-24
------------------------------------

The WiredTiger 2.5.0 release contains significant new features, API changes
and many bug fixes.

Now that WiredTiger is part of MongoDB, we are tracking issues related to
MongoDB usage of WiredTiger in the MongoDB JIRA system.  Some entries in
the changelog now reference JIRA tickets that can be found at:

  http://jira.mongodb.org

New features and API changes:

* Add support for storing large values on-page in a btree rather than in
  an overflow item.  This is useful for workloads that want to keep large
  items in cache - since WiredTiger overflow items are never cached.
  It is configured via new `leaf_value_max` configuration setting.  This
  enhancement led to the deprecation of internal_item_max and leaf_item_max
  configuration settings, see upgrading documentation for further
  information. [#1282]

* Add support for compressing log files.  When configured each compressible
  log record will be compressed.  This is configure with the
  `log=(compressor=X)` configuration setting.  See upgrading documentation
  for further information. [#1359]

* No longer return EBUSY when opening a bulk cursor, verifying or salvaging
  a database if a checkpoint is currently running.  This allows
  applications to do these exclusive operations without shutting down the
  checkpoint server thread.  [#1397] [#1404] SERVER-16236 SERVER-16457

* Add support for immutable indexes. [#1344]

* Added several new statistics, improved accuracy for some statistics
  tracking and simplified mechanism for querying a particular statistic.
  [#1505]

* Have the eviction server write out unnecessary pages prior to the cache
  reaching the configured eviction trigger size.  This can reduce the
  amount of eviction application threads do when configured with a large
  cache.

* Several enhancements to managing how long we keep files open

* Revert a change in the 2.4.1 release that caused the WT_ROLLBACK (and
  deprecated WT_DEADLOCK) error return to map to different numeric values.
  Applications should ensure they are compiling against the same version
  of the wiredtiger.h header file as the library they link against,
  otherwise odd behavior will be experienced.

* Support setting configuration strings to "none" as being equivalent to an
  empty string in most cases. [#1417]

* Enhance the hot backup implementation to allow recovery to be run between
  incremental backups. [#1183]

Other significant changes:

* Improve performance of cursor open when there are many tables in a database.
  [#1391] [#1443]

* Reduce the impact checkpoints have on concurrent operations. This was
  done by changing how we lock tables. [#1391] [#1392]

* Improve performance when scanning a table that has many deleted items.
  SERVER-16247

* Fix a bug in checkpoint, where the metadata (turtle) file wasn't being
  synced on checkpoint. [#1383]

* Fix a bug where WiredTiger could accumulate memory during page splits and
  never free it.  SERVER-16546

* Many enhancements and bug fixes for Windows.

* Fix a bug where a custom extractor terminate was being called twice.
  [#1503]

* Fix a bug where a race between closing a handle and checkpointing could
  lead to errors. [#1495] [#1497]

* Validate the block header checksum before we clear it - if the checksum
  field had been corrupted, we didn't notice.  SERVER-16457

* Fix a bug in write conflict detection.  Cursors configured with
  no-overwrite could sometimes not see update conflicts for deleted
  records.  SERVER-16351

* Several bug fixes and performance improvements in LSM including:
 - Add support for custom collators in LSM trees. [#1361]
 - Fix a bug in LSM search_near, where it returned a deleted item.
   BF-694, BF-700
 - Improve background maintenance operations so that the cache does
   not get full unnecessarily.
 - Fix a bug that could lead to updates being written into old chunks.
   [#1432] [#1418]
 - Fix a bug in background merge that could skip updates.  SERVER-16123

* Fix a bug when maintaining the cache, that could cause checkpoints to
  skip writing an update that should have been included. [#1419] SERVER-16336

* Fix a bug in WT_SESSION::drop, where failures generated error output even
  when force was specified. [#1436]

* Fix a bug in WiredTiger integer packing code when figuring out how much
  space is required for a value (it can shrink as numbers grow). SERVER-16118

* Several enhancements to the wtstats.py tool that generates graphs from
  standard WiredTiger statistics logs. [#1365]

* Fix a bug on OS X where fsync isn't sufficient to flush a file, use
  fcntl(F_FULLFSYNC) instead.

* Work around a bug in clang 3.5.0 compare and swap primitive. The
  __sync_bool_compare_and_swap version of the API in clang produces bad
  code for us with -O3 optimization enabled.


WiredTiger release 2.4.1, 2014-11-06
------------------------------------

The WiredTiger 2.4.1 release contains several new features, many bug fixes
and performance enhancements.

New features and API changes:

* Add new custom extractor functionality to WiredTiger indexes. Allowing an
  application to define mutated and/or multiple keys for indexes. [#1199]

* Add a new WT_SESSION::transaction_pinned_range method that allows users
  to identify when a session is keeping a transaction ID pinned for a long
  time. [#1314]

* Enhance statistics output so that keys are more clearly categorized. [#1313]

* Rename WT_DEADLOCK error return to WT_ROLLBACK. WiredTiger uses the return
  in cases other than traditional application deadlock. The old value is
  retained as an alias to maintain backward compatibility. [#1204]

* Increase the maximum configurable cache size to 100GB.

Other significant changes:

* Improve support for building on Windows platforms. [#1342]

* Fix a bug where WiredTiger could race closing handles. [#1336]

* Enhance performance when hot pages in cache are growing rapidly. [#1317]

* Fix a bug in recovery, where log files that are zero extended could
  result in some log records being skipped. [#1334]

* Updates to the Java API to improve documentation and exception handling.
  [#1295]

* Improve support for building on Oracle Solaris platform [#1329]

* Fix a bug where closing a handle could leave the tree in an inconsistent
  state on failure. [#1316]

* Several bug fixes and improvements to LSM including:
  - Improving algorithm for switching the in-memory chunk.
  - Fixing a bug related to dropping obsolete chunks. [#1304]

* Fix a bug in schema level operations (table create, drop, etc). If there
  was an explicit transaction running when the operation was performed that
  was subsequently rolled back the object could be left in an inconsistent
  state.

* Several enhancements to cache management when there are long running
  transactions present.


WiredTiger release 2.4.0, 2014-10-15
------------------------------------

The WiredTiger 2.4.0 release contains significant new features, API changes
and many bug fixes.

New features and API changes:

* Cursors keep their position across transaction boundaries. That is
  WT_SESSION::begin_transaction and WT_SESSION::commit_transaction no longer
  reset cursors. [#1181]

* Change cursor behavior so that when an operation returns WT_NOTFOUND, the
  cursor is now left pointing to the original key/value pair. [#1209]

* Initial support for building WiredTiger on Windows.

* Add ability to customize a collator for specific data sources or with
  application managed metadata. See upgrading documentation for more
  information. [#1165]

* Enhance extension mechanism in WiredTiger to support loading extensions from
  the application binary - not just a separate library. [#1174]

* Replace WT_SESSION::create "lsm=(merge_threads)" configuration option with
  ::wiredtiger_open "lsm_manager=(worker_thread_max)". See upgrading documentation
  for more information.

* Enhancements to the WiredTiger Python API build process. [#1188]

* Add ability to dump and load WiredTiger databases in JSON format. [#1154]

* Add ability to automatically checkpoint based on the volume of log records
  generated since the last checkpoint.  This is enabled using the
  ::wiredtiger_open configuration option "checkpoint=(log_size=size)" [#1170]

* Enhance functionality allowing users to write content into the WiredTiger
  transaction log. [#1171][#1175]

* Enhance the WiredTiger HyperLevelDB implementation to support log replay.
  [#1106][#1155]

Other significant changes:

* Fix several bugs in the shared cache implementation. [#1180][#1176]

* Fix a bug where the public URI field in a cursor did not match the string
  passed to WT_SESSION::open_cursor. [#1235]

* Fix several bugs in salvage. [#1222][#1169]

* Several bug fixes and enhancements for WT_CONNECTION::reconfigure.
  [#1214][#1172]

* Fix several bugs in raw compression implementation, particularly for data
  that compresses extremely well. [#1191]

* Several bug fixes and enhancements to WiredTiger LevelDB interface.

* Switch default build from using adaptive pthread mutexes to default pthread
  mutexes.


WiredTiger release 2.3.1, 2014-08-14
------------------------------------

The WiredTiger 2.3.1 release contains mainly performance enhancements and bug
fixes.

Changes to the WiredTiger API:

* Fix a bug in WT_CURSOR::set_value that could lead to undefined behavior with
  some value formats.

* Make the asynchronous API generally available [#1139]

* Add log cursors for replay and verification.  Make generated log record and
  operation types public.  [#1106]

* Allow eviction worker threads to be started and stopped dynamically.
  Applications that use the `eviction_workers` configuration should see the
  upgrading documentation on how to use this feature.
  [#1116, #1143, #1158]

Other significant changes:

* Improve performance and reduce latency during checkpoints and LSM merges.
  Remove uses of the checkpoint lock other than serializing checkpoints:
  compact holds the schema lock, so it doesn't need to hold the checkpoint
  lock, the new WT_BTREE handle close lock prevents checkpoints from colliding
  with handle close, so LSM doesn't need the checkpoint lock either.

* Some minor cleanups, setting the internal session's name in a few places.
  [#1073]

* Grab the live lock when loading a checkpoint in diagnostic mode: that could
  race with a read.  [#1102]

* Instead of keeping a list of file URIs for checkpoint to flush, open a handle
  and stash it.  [#1114]

* Add a new OS-layer function __wt_fsync_async to flush a file without waiting
  for the results, call it from the Btree flush-leaves code so pages start
  flushing while we're working the rest of the checkpoint.  [#1136, #1152]

* Wait for the handle flush lock when writing the leaf pages instead of
  returning EBUSY.  [#1136]

* Add a wtperf page to the documentation, describe how to simulate workloads
  and view statistics.  [#1147]

* Flag new structures not listed in PREDEFINE.  [#1148]

* Return EBUSY if no async handles available and fix ex_async to look for it.
  [#1153]

* Fix some problems with navigation in the reference guide.

* Bump the number of slots for internal sessions: we have a lot more than 2
  now.  Add a test for `session_max` settings, make sure we add enough to
  account for at least the default internal sessions.

* Remove tcbench: we're no longer maintaining it.


WiredTiger release 2.3.0, 2014-07-29
------------------------------------

The WiredTiger 2.3.0 release contains significant new features, performance
enhancements and bug fixes.  Significant changes are described below.

Changes to the WiredTiger API (see upgrading documentation for details):

* Add a LevelDB API implementation for WiredTiger.  This includes support for
  stock LevelDB as well as Basho, HyperLevelDB and RocksDB versions of the API.
  To build the LevelDB API include --enable-leveldb in the configure command,
  to specify compatibility with an alternative LevelDB API use
  --enable-leveldb=[basho,hyper,rocksdb]. [#1028]

* Add ability to build some common extensions into the WiredTiger library.
  This means that the libraries for those extensions don't need to be
  dynamically loaded at runtime. Currently supported extensions are Snappy
  compression and zlib compression. The option can be enabled by passing
  --with-builtins=[snappy,zlib] to the configure command line.

* Add a new configuration to wiredtiger_open: statistics_log=(on_close=true),
  that causes a set of statistics to be logged on WT_CONNECTION::close. [#1086]

* Add a new configuration to wiredtiger_open: exclusive, that causes the open
  to fail if the database already exists.

Other significant changes:

* Performance improvement for high throughput workloads using multiple
  eviction threads. Performance of some workloads improves by over 15% [#1087]

* Significant performance optimizations for queries, giving up to 20%
  throughput improvement for in-memory query workloads.
  https://github.com/wiredtiger/wiredtiger/wiki/Query-throughput

* Fix an off-by-one bug that could lead to ENOMEM during commit with logging.
  [#1104][#1121]

* Allow bulk loads to multiple files to complete in parallel. [#1114][#1126]


WiredTiger release 2.2.1, 2014-06-24
------------------------------------

The WiredTiger 2.2.1 release contains mainly performance enhancements and bug
fixes.  Significant changes are described below.

Changes to the WiredTiger API (see upgrading documentation for details):

* Change the order in which configuration setting mechanisms are applied by
  wiredtiger_open. [#1010][#1034]

* Split the global transaction_sync configuration into two parts: a sync method
  (dsync, fsync or none), and an enabled flag (false by default). [#1074]

* Add ability to sync with per transaction granularity. [#1074]

* Update WiredTiger Java API to throw WiredTigerException consistently. [#1011]

* Add ability to dump and load databases using JSON format. [#740][#1049]

Other significant changes:

* Various performance improvements to the main cursor search routine including
  reductions in how often we need to copy data and profiling based optimizations
  for tight search loops. [#1050][#1070]

* Fix a bug in recovery with missing files (e.g., after a hotbackup that raced
  with file creation). [#1042][#1045]

* Several bug fixes and performance enhancements related to LSM trees and
  snapshot isolation transactions. [#1057][#1060][#1075]

* Several performance tuning enhancements to LSM trees around locking,
  throttling and switching chunks. [#1051]

* Algorithmic improvements to LSM tree compact operation. It is now faster
  and more reliable. [#1063]

* Create a separate thread to manage open file handles - which means that:
 - Application threads are less likely to be responsible for closing handles
 - Multi threaded workloads don't open/close handles more often than necessary
  [#1018]


WiredTiger release 2.2.0, 2014-05-21
------------------------------------

The WiredTiger 2.2.0 release contains new features, performance enhancements
and bug fixes. Significant changes include:

Changes relevant for upgrading applications:

Update the table create API to disable prefix compression by default.
Applications generally see better performance without prefix compression,
choosing space saving over performance is up to the application. [#981]

Change the default leaf_page_max setting from 1MB to 32KB. Choosing a large
default leaf_page_max led to poor performance in out of cache workloads.

Remove the `--enable-debug` option to configure. It is more standard to set
`CFLAGS="-g"` variable instead.

Save the wiredtiger_open configuration when a database is created, so that
settings like cache size, extensions and logging are set consistently by all
subsequent users of the database.

Add an `--enable-verbose` option to configure. In order to access the verbose
message functionality available as part of the wiredtiger_open and
WT_CONNECTION::reconfigure APIs, it is necessary to pass the `--enable-verbose`
option to configure.

Enhance the metadata cursor implementation (i.e: cursors created with a
"metadata:" prefix) so that they can be used to inspect metadata for internal
tables and now support altering the metadata. Add a new "read_only" flag to
cursor configuration that defaults to false for metadata cursors.

Fix several bugs in raw compression, including one that could cause data
corruption and some that triggered poor performance.
[#984][#991][#1007][#1008][#1013]

Improve the performance of recovery - we no longer need to scan all log files
looking for the last checkpoint.

Improve performance of read-only transactions, by deferring the allocation
of transaction IDs. [#978]

Several bug fixes in hot backup related to log
files, including:
 * Always choose the right metadata version in the backup [#972]
 * Don't require that hot backup copies log files in order [#976]
 * Always copy log files before data files [#976]
 * Fix a bug where recovery returned an error if the last log record was
   incomplete [#994]

Speed up checkpoints by doing a better job of skipping pages that can't
contain changes that need to be included. [#954][#963][#1001]

Add ability to store zero length data items into LSM trees. [#540]

Add an asynchronous data access/manipulation API to WiredTiger. [#933]

Add the ability to configure multiple eviction server threads, to help with
keeping space available in the cache. [#918]

Add the ability to reconfigure the checkpoint and statistics log servers.
[#997][#1004]

Improve the performance of retrieving data for in cache workloads. [#970]

Improve the structure of the in-memory tree we are generating, by allowing
internal pages to be split. This significantly improves query performance
in some workloads. [#876]

Work around a bug in posix_fallocate on Linux, where it could corrupt already
written data.

Add the ability to leak memory on connection close via new leak_memory option
to WT_CONNECTION::close API. This allows for faster shutdown if a process is
going to exit when the WiredTiger connection is closing.

Allow salvage to run on any table type.

WiredTiger release 2.1.2, 2014-03-27
------------------------------------

The WiredTiger 2.1.2 release contains performance enhancements and bug fixes.
Significant changes include:

Update the configuration settings for shared_cache to make the distinction
between cache_size and shared_cache less confusing. See upgrading
documentation for more information.

Various performance enhancements to improve the performance of checkpoints.

Fix a bug that could cause a hang with small caches under heavy load. [#894]

WiredTiger release 2.1.1, 2014-03-04
------------------------------------

The WiredTiger 2.1.1 release contains new features, performance enhancements
and bug fixes.  Significant changes include:

Fix a bug where a page could be marked clean when it contained uncommitted
changes.  This bug could cause undefined behavior in transaction rollback
under load.

Fix a bug with shared caches when rebalancing between connections.

Add a new public API to WiredTiger that provides the ability to parse
WiredTiger compatible configuration strings. See the upgrading documentation
for further information. [#873]

A number of performance enhancements to the LSM implementation, particularly
for long running workloads.

A number of performance enhancements and bug fixes to cache eviction code.

Add an option to use direct I/O when reading from checkpoints. To enabled
the functionality add "direct_io=[checkpoint]" to your wiredtiger_open
configuration string. [#847]


WiredTiger release 2.1.0, 2014-02-04
------------------------------------

The WiredTiger 2.1.0 release contains new features, performance enhancements
and bug fixes.  Significant changes include:

The WT_ITEM structure was changed so that the size field is a size_t rather
than a uint32_t.  See upgrading documentation for details.

A change to the compress_raw interface around repeating the call with more
records.  See upgrading documentation for details.

In LSM trees, the memory_page_max setting is ignored.  The effective setting
is double the chunk size. [#861][#859]

Add support for zlib compression. [#855] [#865]

Various enhancements to how WiredTiger generates tree structures in memory to
help maintain consistent performance as table size grows. [#851]

Add support for Levyx Inc Helium as an external data source in WiredTiger
[#849][#850]

Improve insert performance when a table contains many identical overflow
items.

Various performance enhancements to btree searches. [#838][#839][#840]

Add support for newer versions of autoconf up to 1.14. [#599][#841]

Improve multi-threaded throughput of durable log writes, including changing
the default wiredtiger_open transaction_sync configuration from dsync to
fsync, see the upgrading documentation for further information. [#831][#832]

In the Python and Java APIs, automatically close handles to prevent invalid
accesses by applications. [#649][#800][#830]

Various enhancements to the LSM merge algorithm, including improvements to how
files are selected for merging, and throttling based on whether merges are
keeping up (to limit write amplification).  Made the minimum number of chunks
chosen to merge configurable. [#817][#819][#822]


WiredTiger release 2.0.1, 2013-12-12
------------------------------------

The WiredTiger 2.0.1 release contains major new features, numerous performance
enhancements and bug fixes.

Significant changes include:

* WiredTiger now supports fine-grained durability via Write Ahead Logging (WAL).
  Logging is enabled with the "log=(enabled)" configuration string to
  wiredtiger_open. If the connection is not shut down cleanly and logging is
  enabled, WiredTiger will automatically run recovery the next time it is
  opened, rolling forward changes in the log until the last commit.
  [#605]

* Many enhancements to the LSM implementation to improve the throughput and
  reduce maximum operation latency including:
  - Algorithmic improvements when multiple merge threads are configured.
  - Improvements to bloom filter lookup speed.
  - Enhancements to internal cursor management, to reduce search overhead.
  - Prioritize switching to a new level 0 chunk in utility threads, to avoid
    application thread pauses.
  - More advanced logic in choosing when to create bloom filters.

* LSM specific WT_SESSION::create configuration option enhancements. Including:
  - Move existing options into their own group, and strip leading lsm_ prefix.
  - Add a new merge_max configuration option.
  - Update the default chunk_size to be 10MB.
  - Increase the default bloom filter bit and hash counts.
  - Clean up files left after interrupted merges.
  See the upgrading documentation for details.
  [#784, #785, #786, #802]

* WT_SESSION::compact can now be used to merge LSM trees into a small number
  of chunks on disk.
  [#792]

* Enhanced the Java API, so that when WiredTiger automatically closes a
  handle, the handle is automatically invalidated for the Java application.
  [#485]

* Add a script that can create an interactive web page to view statistics
  from a WiredTiger statistics log. Based on D3: http://d3js.org/

* Enhancements to the wtperf performance testing tool to add new features


WiredTiger release 1.6.6, 2013-11-19
------------------------------------

The WiredTiger 1.6.6 release is a bugfix and performance tuning release.

This release of WiredTiger contains a database format change. Database files
from previous releases will need to be upgraded.

A special note: the WiredTiger code base is now being regularly reviewed
using the Coverity Static Analysis Verification Engine.  We'd like to
thank Coverity for their on-going support of Open Source projects like
WiredTiger!

Significant changes include:

* Performance changes include: limiting operations done inside update
  serialization primitives, removing unnecessary memory barriers, replacing
  spinlocks with atomic instructions, padding structures to avoid false
  cache sharing, switching from per-file mutexes to per-page mutexes,
  pre-allocating structures to avoid memory allocation while holding
  mutexes, and using adaptive mutexes where available.
  [#707, #718, #719]

* A number of LSM stability and performance improvements: changes include
  better merge algorithms, reduced locking, and higher concurrency.

* A number of table compaction performance improvements, including changes
  allowing compaction to no longer read unnecessary file blocks into the
  cache, requires fewer passes over the file and support concurrent
  checkpoints and eviction.  This change required an underlying file
  format change, see the upgrading documentation for details.
  [#756, #761]

* WiredTiger statistics have been significantly improved:

  Statistics logging has been changed to aggregate information from all
  open handles.  [#709, #717]

  For performance reasons, statistics are now disabled by default, see
  the upgrading documentation for details.  [#715]

  Statistics configuration has been changed so the connection and cursor
  configuration are consistent, with matching changes to the "wt stat"
  command-line utility; see the upgrading documentation for details.

* Update WT_EVENT_HANDLER interface to contain a new "handle close"
  interface and to pass a WT_SESSION handle into all callbacks, see the
  upgrading documentation for details. [#649]

  Add timestamp, process ID and thread ID to messages generated via
  WT_EVENT_HANDLER interface. [#753]

* WiredTiger eviction improvements, supporting larger data-to-cache size
  ratios. [#754]

* Various fixes for handling overflow records. [#726, #743]

* Overflow records are no longer tracked during bulk-loads, significantly
  increasing bulk-load performance for some data sets.


WiredTiger release 1.6.5, 2013-10-09
------------------------------------

This is primarily a bugfix and performance tuning release. The main changes are:

* Change the default statistics_fast configuration from false to true.

* Change WT_CURSOR::insert to not hold a position. [#673]

* Disallow WT_SESSION::compact operations on LSM trees.

* The 'sync' setting to wiredtiger_open has been renamed 'checkpoint_sync'.

* Add a "metadata:" cursor type. [#660]

* Fix race in the cache's dirty byte tracking. [#635, #699]

* Fix a bug scanning through a memory-mapped file with overflow items. [#701]

* Use hardware checksum instructions when available. [#582, #702]

* Several bug fixes related to tracking active transaction IDs and detection of
  obsolete updates with high concurrency workloads. [#639, #643, #657, #683]

* Fix several bugs in LSM including races on shutdown and Bloom filter
  creation. [#686, #687, #688].

* Fix a bug in LSM where we were not including Bloom filter files in backups.
  [#684]

* Optimize the LSM throttle and merge algorithms. [#676]

* Make hot backups work concurrently with files being bulk-loaded. [#570, #653]

* Add full support for snapshot isolation to LSM: only switch LSM chunks if all
  changes are globally visible and detect conflicts between transactions across
  file switches. [#629]


WiredTiger release 1.6.4, 2013-08-20
------------------------------------

This is primarily a bugfix and performance tuning release. The main changes are:

* Make prefix compression of keys conditional on the amount of space saved.
  A database format change was required for this enhancement. See upgrading
  documentation for details. [#624]

* The default behavior of the wt utility's load command has been changed to
  overwrite existing data.

* Add a WT_SESSION::create prefix_compression_min configuration option with a
  default value of 4. [#624] and [#624]

* Fix "make install" of Python API. [#598]

* Require platform support for atomic read/write of 64 bit values. [#553]

* Support transaction semantics for custom data source implementations. Enhance
  Memrata data source to support transactions.

* Changes to the wtperf testing tool related to how configuration options are
  specified.

* Enhance cursor key/value memory management to be more efficient, consistent,
  and have stricter checking of inputs and outputs.

* Increase the likelihood of being able to evict hot pages. [#604]

* Reference on-page keys instead of copying them to allocated memory. This
  saves space in the cache and overhead when reading pages into cache.
  [#592] and [#600]

* Add a btree search optimization that skips matching prefixes. [#595]

* Turn off Huffman encoding for keys on row-store internal pages. [#592]

* Add concurrent logging infrastructure that will be used to support write
  ahead logging in a future release.


WiredTiger release 1.6.3, 2013-07-12
------------------------------------

This is a bugfix and performance tuning release. The main changes are:

* Change the default cursor overwrite configuration so that it is consistent
  across all data sources. This change may alter the behavior of existing
  applications without triggering any compilation or runtime warnings. See
  the upgrade documentation for details. [#512]

* Require platform support for 64 bit atomic operations. [#553]


WiredTiger release 1.6.2, 2013-06-18
------------------------------------

This is a bugfix and performance tuning release. The main changes are:

* Fix a race in the WiredTiger pseudo random number generator that was leading
  to poor distribution of numbers.

* Change the default compression configuration to "uncompressed".

* Fix a race between checkpoints and LSM that could result in a crash. [#543]

* Add an option to output version information at runtime. Configure by
  including "verbose=[version]" in the wiredtiger_open connection
  configuration string. [#564]

* Add a configurable prefix to error messages. [#527]

* Add two new extension APIs, one to return a transaction ID, one to return
  if a transaction ID is visible to the current transaction.

* Add standard metadata functions to the extension API and make extension data
  sources responsible for their own metadata entries.

* Add a new extension function __wt_ext_config_strget that returns the
  configuration value from a single string.


WiredTiger release 1.6.1, 2013-05-31
------------------------------------

This is a bugfix and performance tuning release. The main changes are:

* Fix the compress_raw API so that it uses platform independent types. See the
  upgrade guide for further information. [#561]

* Add an explicit enable setting to shared_cache configuration. See the
  upgrade guide for further information.

* Fix several bugs in hot backup, including race conditions between backup and
  table drop (and other schema level operations). [#556] [#557]

* Allow any data source type for indices as well as column groups. [#545]

* Preload btree internal pages into file system cache when opening a table.

* Change the default allocation size to 4KB so that DIRECT_IO with 4KB blocks
  works. [#547]

* Fix some bugs related to tracking the oldest active transaction. [#552]

* Fix a bug in the extension API when using multiple databases.

* Disallow named checkpoints on LSM trees - they aren't supported. [#546]

* Fix support for custom collators with LSM trees. [#544]

* Build fixes for gcc 4.1.2.

See the upgrade documentation for details of API changes that may require
altering existing applications.


WiredTiger release 1.6.0, 2013-05-16
------------------------------------

This release contains new features, bug fixes and performance improvements.
The significant changes are highlighted below:

* Fix a bug where configuring direct I/O could cause checksum errors at
  runtime.  NOTE: database file format change.  [#526]

* Fix a race that allowed checkpoints to be deleted while hot backups are
  running.  [#515]

* Scale to events per second in graphs generated from statistics log output.
  [#518]

* Changes to reduce the latency of LSM operations.

* Add a new terminate callback to extension interfaces that is called when the
  WiredTiger connection is closed.  [#530]

* Various optimizations and bug fixes to cache management and eviction code.

* Update various statistics.

* Fix a bug where using a combination of read-committed and snapshot
  transactions could result in inconsistent values being returned.  [#539]

* Fix a bug where using LSM trees with compression enabled could result in an
  invalid system call. [#535]

* Enhance statistics logging so that it can dump "lsm:" statistics.

See the upgrade documentation for information about database format changes
in this release.


WiredTiger release 1.5.3, 2013-04-26
------------------------------------

This release contains some major new features along with numerous bug fixes
and performance improvements. The significant changes are highlighted
below:

* Enhance the extension data source API to facilitate implementation of new
  data stores in WiredTiger.

* Add support for the STEC / Memrata KVS data source.

* Add a Berkeley DB data source via the WiredTiger extension API.

* Various enhancements to cache eviction management. Mostly to avoid stalls in
  application threads.

* Fixes to shared cache pool implementation, so resources are more
  aggressively reallocated.

* Add new statistics.

* Implement automatic insert throttling in LSM - enabled by default.

* Configuration strings are now case sensitive.

* Enhance LSM merge algorithms to be more efficient as trees grow very large.

See the upgrade documentation for details of API changes that may require
altering existing applications.


WiredTiger release 1.5.2, 2013-03-28
------------------------------------

This is a bugfix release. The main changes are:

[#493] Fix get_key/value in the Java API for complex cursors.

* Fix a leak in eviction detected by valgrind.

* Stop trying to cache the oldest reader: we only use it for eviction and only update it when required.

* Track cursor creation in the statistics (creating a cursor per operation isn't a good idea).


WiredTiger release 1.5.1, 2013-03-25
------------------------------------

This is a bugfix and performance tuning release. The main changes are:

* Fix several bugs in LSM:
 - the logic for setting the "no eviction" flag on LSM chunks was reversed,
   causing unnecessary eviction once the cache became full;
 - calling session.checkpoint while writing to an LSM tree could confuse
   the logic around switching to new chunks; and
 - fix a possible NULL pointer indirection when switching chunks.

* Make WT_ASSERT a no-op when not in DIAGNOSTIC mode.

* Panic if we find a block on the wrong list, that's not something we can
  recover from.

* If a page is reconciled (causing it's on-disk blocks to be freed and
  potentially recycled), and then a subsequent collapse of a stack of
  split-merge pages replaces that page with a page that has not yet been
  reconciled, we can potentially free the same blocks twice.  The fix is to
  clear the page's WT_REF.addr field at the time we free the blocks, so
  future reconciliations will ignore the original disk blocks.

* Fix a bug in the dump utility that allowed index URIs.

* Tweak merge to build better trees with random insert workloads.

* Don't use a stale value for the oldest reader transaction ID.

* Track the size of the WT_REF array in internal pages (including
  WT_ADDRs).  Also add an estimate of per-allocation overhead.

* Fix a bug where URIs containing absolute paths were not being parsed
  correctly.

* Add a RMW insert mode to wtbench.

[#427] Improve cleanup after a failed wiredtiger_open call.

[#484] Don't allow true/false values in config strings where integers are
       expected.

[#486] Move the cache full check for autocommit transactions out of the
       rollback path (since we don't reset cursors there), to after we
       close a cursor.

[#488] Fix an assertion failure if we try to do eviction without ever having done an update.


WiredTiger release 1.5.0, 2013-03-14
------------------------------------

This release contains some major new features along with numerous bug fixes
and performance improvements. The significant changes are highlighted
below:

* Add a Java API.

* Create a thread to do automatic checkpoints, configured by passing
  "checkpoint=(wait=X)" to wiredtiger_open.

* Add support for periodically logging statistics to a file and a tool to
  generate graphs based on those logs.  Configured by passing
  "statistics_log=(wait=X)" to wiredtiger_open.

* Several changes to minimize the impact of checkpoints on other threads.

* When reading from checkpoints, use mmap by default.

* Enhance eviction so that internal pages take up less space.

* Add maximum filesystem buffer cache settings to wiredtiger_open called
  "os_cache_max" and "os_cache_dirty_max".  After doing the specified
  amount of reads or writes, WiredTiger will call fadvise and/or
  sync_file_range to drop pages from the filesystem cache.  This is an
  alternative to direct I/O with less impact on performance.

* Make run-time statistics optional, defaulted to "off".

* Change how we detect if shared cache is used. It used to rely on a name,
  now it will be used if the shared_cache configuration option is included.

* Add the ability to specify a per-connection reserved size for cache
  pools.  Ensure cache pool reconfiguration is honoured quickly.

* Rework hazard pointer coupling during cursor walks to be more efficient.

* Add a cache_eviction_walk statistic to track the pages we walk and a
  cache_eviction_force statistic to track the count of pages queued for
  forced eviction.

* Fixes to reduce the number of operations on shared data that were causing
  bottlenecks in read only workloads.

* Add streaming pack / unpack to the API.

* Add some basic reconciliation stats to the connection stats.

* In LSM, keep trying to switch if there is an error: it may be transient.

* Minor clean up and enhancement for the reconciliation statistics, add a
  set of compression statistics, both to the data-source statistics.

* Compaction cannot run at the same time as a checkpoint: the problem is
  that checkpoints review page reconciliation information and checkpoints
  update page reconciliation information.   Lock out checkpoints while
  compaction is running.


WiredTiger release 1.4.2, 2013-01-14
------------------------------------

[#387] Fast-path "S" and "u" formats in cursor.get_key and cursor.get_value.

[#407] Allow non-conflicting updates to complete concurrently.

[#418] Add code in to prioritize eviction of pages that are larger than a
certain threshold. This avoids taking a performance hit when a huge page
needs to be reconciled.  Add a new memory_max_page configuration option.

[#419] If a page splits, it potentially creates a merge-split internal page
and we potentially walk that page during fast-delete.  The WT_REF.addr field
doesn't point to a cell in that case and we'll drop core.

[#424] Add clarification wording for boolean configuration strings.

[#425] Perform checkpoints in the calling thread, don't block eviction: when
evicting in a file that is being checkpointed, only evict clean pages.  Also
Do compaction in the calling thread instead of interrupting the eviction
thread to do the work.

[#426] Fixes for automake 1.3.x.  Allow examples to run in parallel: give
each a unique home directory.

Make the tree build without HAVE_VERBOSE.

Fix some issues with LSM rename and add a Python test.

Track when cursors refer to memory returned by WiredTiger, copy it if
required before dropping hazard pointers that might be protecting it.

Verify shouldn't ever modify the file -- don't bother checking for dirty
pages, just discard everything.

When rolling forward to resolve key prefix compression, don't copy the key,
we only need a reference to it, should speed up tables with lots of key
prefix compression.

Requested changes for the WT_COMPRESSOR::compress_raw method API: pass in the
configured object's page size as a convenience, and if
WT_COMPRESSOR::pre_size is set, use it to determine the size of the
destination buffer, rather than using the object's page size as the maximum
needed.


WiredTiger release 1.4.1, 2012-12-12
------------------------------------

This is a bugfix, cleanup and performance tuning release. The significant
changes are highlighted below:

[215] Add a __wt_panic function that shuts down all of the WiredTiger APIs.
      Also add a new error return WT_PANIC which means there has been an error
      in the WiredTiger engine, and it should be restarted.

[409] Fix a bug populating column groups with complex schema. Also allow empty
      column lists in projection cursors.

[150] Add description of how to do index-only searches to the documentation.

[392] Move examples/c/ex_test_perf.c to bench/wtperf.

[322] Add support for statistics on schema-level objects i.e tables,
      column groups, indices.

* Enhance statistics, including changing the name of some statistics.

* Fix a bug in the eviction server that could cause it to abort, leaving the
  system unusable.


WiredTiger release 1.4.0, 2012-12-03
------------------------------------

This release adds several major new features, a number of performance
improvements and bug fixes. The significant changes are outlined below:

New features and API changes:

[242] Track the percentage of cache that is dirty, trigger eviction to bound
      it. This can be used to bound how much data checkpoints write.

[324] Add support for WT_COMPRESS::compress_raw, which lets the compression
      routine select how many rows are included in each disk block.

[381] Add statistics to track read and write amplification (application data
      size versus I/O size)

* Add a trigger configuration option to WT_SESSION::compact API.

* Make WT_SESSION::create's checksum configuration 3-state: on, off, or
  uncompressed blocks only.

Bug fixes:

* Fix build issues on Solaris.

* Fix a bug calculating the generation of an LSM merge.

* Fix WiredTiger dump and load for tables.

* Fix a memory leak in checkpoints.

* Improve accuracy of cache memory tracking with overflow items.


WiredTiger release 1.3.8, 2012-11-22
------------------------------------

This release improves the performance of LSM trees, changes how statistics are
reported and adds a shared cache implementation:

New features and API changes:

[232] Add a "size of checkpoint" statistic.

* Add a shared cache pool implementation.  Manages a single cache among
  multiple databases within a process.

* Merge statistics from file and LSM sources into a "data source" statistic
  structure.  Rename and regroup some shared statistics.  Add a helper to
  the Python API to lookup in a cursor in a simple expression.

* Add support for sub groups of options in configuration strings.

Performance tuning for LSM trees:

* Don't try to merge with a chunk that is much larger than a small chunk.

* After an LSM merge, fault in some pages before the new tree goes live to
  avoid stalling application threads.

* Don't automatically fail inserts if the write generation check fails:
  compare keys instead.

* Switch the LSM tree lock to a read/write lock, so cursors can read the
  state of the tree in parallel.

Bug fixes:

* Fix a bug where we could write past the end of a buffer after it was grown.


WiredTiger release 1.3.7, 2012-11-09
------------------------------------

This release fixes a bug and improves performance with Bloom filters:

* Drop any old Bloom filter before creating a new one -- we may have been
  interrupted in between creating it and updating the metadata.  Write the
  metadata after creating missing Bloom filters.

* Use a separate thread for creation of Bloom filters for the newest,
  unmerged LSM chunks.

* Changes to the ex_test_perf example: change the default configuration to
  4KB pages and disable prefix compression.  Change the "-i" command line
  option to be a simple count of records to insert.  Clean up error
  handling and add option to populate using multiple threads.

* Clarify the docs for the default buffer_alignment setting.


WiredTiger release 1.3.6, 2012-11-06
------------------------------------

This is a bugfix and performance tuning release. The changes are as follows:

* Rename the WiredTiger installed modules to libwiredtiger_XXX.  Don't install
  the nop and reverse collator modules.

* Replace test/format's bzip configuration string with compression, which can
  take one of four arguments (none, bzip, ext, snappy), change format to run
  snappy compression if the library is available.

* Rename the builtin block compressor names from "bzip2_compress" to "bzip2",
  and from "snappy_compress" to "snappy".

* Support multiple LSM merge threads with the "lsm_merge_threads" config key.
  Use IDs rather than array index to mark the start chunk in a merge, in case
  we race with another thread.

* Cache the hash values used for Bloom filter lookups, rather than hashing for
  each Bloom filter in an LSM tree.

* Only switch trees in an LSM cursor if the primary chunk is on disk.

* Add a per-btree cache priority, currently only used to make it more likely
  for Bloom filter pages to stay in cache.

* Only evict pages with read generations in the bottom quarter of the range we
  see.  Fix a 32-bit wrapping bug in assigning read generations.

* For update-only LSM cursors, only open a cursor in the primary chunk.

* LSM: Report errors from the checkpoint thread.

* LSM: only save a Bloom URI in the metadata after it is successfully created.

* LSM: Create missing Bloom filters when reading from an LSM tree if
  "lsm_bloom_newest"is set.

* LSM: Include all of the chosen chunks in a merge.  Only pin the current chunk
  in an LSM cursor if it is writeable.


WiredTiger release 1.3.5, 2012-10-26
------------------------------------

This is a bugfix and performance tuning release. The changes are as follows:

[#370] Document that applications are responsible for figuring out their
       upgrade path if they might swap out compression engines.

[#371] When a single session was used to reconcile multiple btrees, one of
       which had dictionaries configured and one of which didn't, we failed to
       clear the dictionary when starting page reconciliation.   Be consistent,
       never use anything other than the btree handle's configuration to decide
       if we're using a dictionary in a reconciliation run.

[#372] Fix several potential integer overflow bugs.

[#373] Fix a bug where calls that performed an operation on multiple objects
       (such as creating a table that implicitly creates a column group)
       could leave the metadata incomplete if a process exited without
       calling `WT_CONNECTION::close`.
       Hold the schema lock while opening tables. Fixes the error "cannot be
       opened until all column groups are created" message when create calls
       race with open_cursor.

[#374] Fix a race that caused crashes when using the Python API with
       multi-threaded code.

[#375] Fix a bug in __wt_cond_wait - so that it returns after timeout expires.

* Protect the list of LSM trees with the schema lock to avoid races during
  create.

* Update ex_test_perf to output statistics during populate and improve timing
  accuracy.

* Skew eviction in favor of leaf pages - which improves read-only performance
  for large LSM trees.

* Hold the LSM tree lock while gathering statistics.

* Fix a bug in bulk load of bitmap files.

* Fix a related bug in the bloom code that uses bitmap stores.

* Don't attempt to drop the first chunk of an LSM tree before creating it.

* Instead of entering a fake key cell after the last cell on the page just
  in case the page ends with a key cell which has no value, use the end of
  the page to detect that case.

* Cache cursor key/value formats in Python, to save a native call from every
  get_key/value.

* Don't sync the directory after open if the global "sync" flag is false.

* Fix a race for LSM trees that could happen if two threads race to open a
  cursor and drop the LSM tree.

WiredTiger release 1.3.4, 2012-10-19
------------------------------------

This release includes several important new features, including:

* support for online compaction of files;
* support for tables, column groups and indices that use LSM trees for
  storage; and
* improved statistics and configuration for LSM trees and Bloom filters.

In addition, there are some significant performance improvements and bug
fixes.  The full list of changes is:

[#248]	Add support for online compaction.

[#310]	Fixed a bug where overflow blocks could be accessed by a
	long-running reader after they had been freed in a checkpoint.

[#358]	Allocate checkpoint blocks from the live system's list of available
	blocks rather than always extending the file.

[#361]	Sync the directory after creating a file: this is apparently
	required for durability on Linux, according to the Linux fsync man
	page.

[#362]	Don't check if a page is on the avail or discard lists if we're
	salvaging the file, that is okay.

[#363]	Remove obsolete code dealing with forced eviction.

[#366]	Fake checkpoints may have the delete flag set, ignore them when
	rolling checkpoints forward.

[#367]	All metadata reads should ignore the application's transactional
	context.

[#369]	Support LSM as a data source for tables, column groups and indices.

* Add tuning options for LSM bloom filters, including controlling whether
  the oldest level in the tree has a Bloom filter, whether newly-created
  (level 0) files have Bloom filters, and passing arbitrary file
  configuration for Bloom filters.

* Add a merge generation to LSM chunks.  Add a statistic that reports the
  highest merge generation in a tree.

* Add a new LSM statistic tracking searches that could benefit from bloom
  filters.

* Enable LSM statistics in the "wt stat" utility.

* Interrupt LSM merge operations, rather than waiting on close.

* Wait for a while before looking for LSM major merges, in case merges
  catch up with inserts.

* Fix LSM index searches.  The main issue was LSM search_near was not
  always returning the closest key to the search key, which calling code
  expects.  It now tries hard to find the smallest cursor larger than the
  search key, and only if no larger record exists does it return the
  largest record smaller than the search key.

* Reset any old cursor position before an LSM search.  This limits hazard
  references in an LSM search to a single chunk.

* Fix a memory leak in an error path in Bloom filters.

* Tweak the search loops in hazard_{set,clear} in favor of
  last-in-first-out ordering.

* If there are many files open, some hotter than others, walk more files
  looking for pages to evict.

* Don't stop evicting until we reach the target, have eviction wake up
  periodically regardless of whether the application signals it.  This
  latter requires a "timed condition wait" operation.

* Tweaks to file handle flags for out-of-cache read performance on Linux
  (disable read-ahead and access time updates).

* Replace the WT_SESSION::dumpfile method with configuration strings to
  WT_SESSION::verify.

* Fix a bug where we weren't skipping unnecessary default checkpoints
  because we weren't handling the generational number included in the
  internal checkpoint name.

* Add a "force" configuration flag to WT_SESSION::checkpoint, object
  compaction needs it because the work it wants done is done by the block
  manager.

* Make compact and checkpoint operate on a table's indices.

* When doing a page truncate, lock down the page before we unpack the
  on-page cell -- it's possible the page could be instantiated, modified
  and reconciled while we're sleeping, in which case the WT_REF.addr field
  would no longer point on-page.


WiredTiger release 1.3.3, 2012-10-11
------------------------------------

This is a bugfix and performance tuning release, primarily related to LSM
trees.  The changes are as follows:

[#350] Checkpoint the metadata after successful schema-level operations.
       Otherwise, if process exits without closing the connection or
       running a checkpoint, created objects exist but there is no record
       in the metadata.

[#351] Don't put checkpoint extent blocks on the available list, blocks on
       it are considered for truncation; they have to go on the "checkpoint
       available" list.

* Choose LSM merges based on a measure of efficiency (levels collapsed per
  record), rather than simply choosing a minor or a major merge.  Tweak the
  merge heuristic so we don't end up with runs of smaller chunks in the
  middle of the tree.

* Add a connection-wide flag to disable LSM merges.

* Don't create Bloom filters for the oldest chunk in the system.  Add the
  ability to disable Bloom filters entirely.

* Fix fast-path for bit values in WT_CURSOR::set_value.

* Clean up allocation of LSM chunk IDs.

* Update bloom_get so that it doesn't hold a cursor position.

* Respect the page size for fixed-length column stores, remembering there
  are 8 bits per byte.

* Support bulk loading a bitmap into a fixed-length column store, update
  Bloom filter code to use this.

* Add an example program, ex_test_perf, to demonstrate basic LSM usage.

* Add a new statistics cursor type "statistics:lsm".  Update ex_stat.c to
  demonstrate usage.

* Add a statistics_fast flag to file statistics cursors.  Update LSM
  statistics so that they aggregate some cache statistics.  Add ability to
  open a statistics cursor on a checkpoint.

* Walk a constant number of pages for LRU eviction.

* Move the cache full check to after an update operation completes, when it
  is no longer holding hazard references.  This improves behavior with
  small caches.


WiredTiger release 1.3.2, 2012-10-03
------------------------------------

This is a bugfix and performance tuning release, primarily related to LSM
trees.  The changes are as follows:

* Implement minor merges for LSM trees, prefer them to major merges.

* Update hazard references, so the active array grows as needed.  Change
  the default hazard_max to 1000.

* Abort transactions if the cache is so full that they cannot make
  progress.

* Fix a bug where verify could crash if an empty checkpoint exists.

* Make the maximum number of chunks for merges configurable, rather than
  deriving a value from the number of hazard references available.

* Switch to an atomic add to allocate transaction IDs.  This fixes a subtle
  race before where two threads could temporarily have the same ID in the
  global state table.  If one of the threads timed out and the other thread
  committed its transaction with that ID, the commit would not become
  visible immediately.  This could lead to deadlock errors in workloads
  that are logically conflict-free.

* Have auto-commit transactions retry deadlocks.  This requires that we
  keep the user's key and value in the cursor.

* Simplify the code handling updated records in variable-length
  column-store reconciliation.

* Never wait for eviction when holding the schema lock.  This avoids
  deadlocks between opening a column store file and taking a checkpoint.

* Take care with the loop termination when walking files for eviction.  We
  were making one extra call into __wt_tree_walk, which would leave a leaf
  page in the WT_REF_EVICT_WALK state, unable to be evicted.  In some
  workloads, including LSM loads, we could end up with many files all
  consisting of a single leaf page, none of which could be evicted.

* Pause updates when the cache is full.

* In files marked as "out of cache", don't wait for eviction when reading a
  page.

* Fix the record count calculation for minor merges.  This was leading to
  no Bloom filter being created for minor merges after running for some
  time, leading to merges taking increasingly long to complete.

* Only sleep in the LSM checkpoint thread if no work is done.

* Add sanity check of cache size to LSM open.

[#338] Create fake checkpoints until an object is modified, so that a
       checkpoint between the cursor create and the bulk load doesn't make
       it impossible to do a bulk-load on the cursor.


WiredTiger release 1.3.1, 2012-09-25
------------------------------------

This is a bugfix release, primarily related to LSM trees.  The changes are
as follows:

[#309] Implement auto-commit of transactions at the API.  As well as
       ensuring the atomicity of complex operations, this change simplified
       code that simulated auto-commit internally and fixed a number of
       bugs.

[#321] Bulk-cursors no longer block checkpoints.  We can't write files that
       are being bulk-loaded, so change checkpoint to create checkpoints in
       the metadata that, if accessed, look like empty files.

       Tighten down the requirements for bulk-load, the only thing that can
       be bulk-loaded now is a newly created tree, not any empty file.

[#329] Add dictionary support to variable-length column store objects.
       Support large row-store reconciliation dictionaries: add a skiplist
       as the indexing mechanism.

[#333] Fix a leak of the in-memory transaction log structure and the LSM
       data source handle.

[#334] Fix a memory leak where a page's replacement address wasn't being
       freed.

* Check that LSM trees are not configured as column stores.

* Fix a race when starting the LSM worker thread. It was possible for the
  thread to exit immediately if it started fast enough.

* Two fixes for LSM, one to ensure that cursors read from a checkpoint if
  one is available. The other to reduce the number of empty chunks that can
  be created initially.

* Fix a bug that disabled bloom filters.

* The configure script checks for Python support in SWIG.

* If a drop operation fails to acquire all of the handle locks it needs,
  make sure it releases the primary handle lock.

* Fix a number of other minor bugs and memory leaks.


WiredTiger release 1.3.0, 2012-09-17
------------------------------------

This release contains a number of major new features, including:

* support for LSM trees with Bloom filters;
* support for hot backups; and
* support for fast truncation of files.

In addition, there are some critical bug fixes.  We recommend that all users
upgrade.  Here is the full list of changes:

[#143] Implement random record lookups.

[#168] Add support for LSM trees.

[#168] Add support for Bloom filters in LSM trees.

[#198] Handle page-generation wraparound.

[#236] Implement hot backups.

[#244] Index cursors for column-store objects may not be created using the
       record number as the index key.

[#247] Add a fast-path for WT_SESSION::truncate that avoids reading most
       data to be deleted.

[#259] Performance hack for cursor open: don't parse the configuration
       strings for a default value if the application didn't specify a
       configuration string.

[#262] Disable dump on child cursors: only the top-level cursor is wrapped
       in a dump cursor.

[#266] Deal with new / dropped indices in __wt_schema_open_index.

[#269] Checkpoint handles must not be open when they are overwritten.

[#271] Add support for a reserved checkpoint name "WiredTigerCheckpoint"
       that opens the object's last checkpoint.

[#271] Add the ability to access unnamed checkpoints.

[#274] Change cursor.equals to return a standard error value and store the
       cursor equality result in a separate argument.

[#275] If exclusive handle is required for an operation and it is not
       available, fail immediately: don't block.

[#276] Fix methods that return integer parameters from Python.  This
       includes cursor.equals and cursor.search_near.

[#277] Acquire the schema lock when creating the metadata file.  We're
       single-threaded, so it isn't protecting against anything, but the
       handle management code expects to have the schema lock.

[#279] Some optimizations for __wt_config_gets_defno.  Specifically, if
       we're dealing with a simple stack of config strings, just parse the
       application string rather than the full list of defaults.

[#279] Split the description string into a set of structures, to reduce the
       number of string comparisons and manipulation that's required.

[#282] Remove the cursor.reconfigure method, and replace it with
       documentation showing how to "reconfigure" cursors using the
       session.open_cursor method to duplicate them with different
       configuration strings.

[#284] Fix for a hazard reference race, where page eviction races with the
       creation of the hazard reference, we have to check the pointer
       itself as well as the state of the pointer.

[#285] We can clear the tree's modified flag on checkpoint, as long as the
       checkpoint writes all modifications.   Clear the tree's modified
       flag before we start the checkpoint, but reset it as necessary if
       reconciliation is unable to write all of the changes in a page.

[#287] Fix __wt_config_check to handle overlapping config values correctly.

[#289] Add support for read-committed isolation, make it the default.  Add
       a session-level "isolation" setting.

[#294] If txn_commit fails, document the transaction was rolled-back.

[#295] Expand the documentation on using cursors without explicit
       transactions.

[#300] Include all changes whenever closing a file, don't check for
       visibility.  If updates are skipped while evicting a page, give up.

[#305] Have "wt dump" fail more gracefully if the object doesn't exist.

[#310] When freeing a tracked address in reconciliation, clear it to avoid
       freeing the same address again on error.

[#314] Replace cursor.equals with cursor.compare

[#319] Clear the bulk_load_ok flag when closing handles.


* Add an "ancient transaction" statistic so we can find out if they're
  actually occurring in the field.

* Add an "was object ever modified" flag to the btree handle, and use it to
  avoid writing read-only objects during internal checkpoints, issue

* Add per-connection statistics counters for transaction checkpoint, begin,
  commit and rollback.  Add per-btree statistics counters for update
  conflicts.

* Another fixed-length column-store implicit record fix: if the earliest
  row in the object is row 10, and it's on an append list, we still must
  return rows 1-9, they've been implicitly created.

* Bulk cursors: disallow cursor.{equals,next,prev,reset,search,
  search_near,update,remove}; only close and insert are supported.

* Change session.truncate to support any cursor position for range
  truncation, not just keys that are known to exist.

* Checkpoint has to flush the metadata file, but only after it's flushed
  all of the other files.

* Discard obsolete WT_UPDATE structures during updates.

* Document that duplicated cursors are positioned at the same point as the
  cursor that was duplicated.

* Fix a (very unlikely) deadlock at startup, if an application issues a
  checkpoint before the eviction server has managed to open its session.

* Fix a core dump if we verify a file that's corrupted such that we are
  unable to load any checkpoints at all, and the per-checkpoint bit map is
  never set.

* If a page selected for eviction cannot be freed because it has some
  recent updates, try instead to free memory by trimming old updates.

* If a thread fails to evict a page, try to bump its snapshot.  This avoids
  the common case of read-committed threads getting stuck because one
  thread falls behind (e.g., because we can't evict during a checkpoint).

* If an exclusive table create fails, return EEXIST.

* If we try to remove a file that doesn't exist, don't complain, return
  success.

* If we're repeatedly taking a checkpoint with the same name, skip the work
  for read-only objects.

* Instead of flagging the empty tree's leaf page empty as part of creating
  an empty tree in memory, set the page as modified (to force
  reconciliation); if the leaf page is still empty at that time, then we'll
  figure it out during that reconciliation.  This fixes a memory leak where
  the leaf page of a empty tree wasn't being freed.

* It's not unreasonable to open a cursor on a non-existent table, don't
  complain, just return not-found.

* Move dist/RELEASE to the top level of the tree.

* Optimization: don't repeatedly look up btree handles for schema
  operations.

* Return keys from all operations: don't keep pointing to the application's
  key.

* Update btree usage of 64 bitstring implementation, so it's cleaner.

* Update the bitstring implementation to use 64 bit length strings.

* Updates performed without an active transaction should become visible
  with the current transaction ID.

* Upgrade to doxygen 1.8.x

* Use a real snapshot transaction for checkpoints.  Otherwise, the snapshot
  can be updated in between checkpointing multiple files (when updating the
  metadata).


WiredTiger release 1.2.2, 2012-06-20
------------------------------------

This is a bugfix release.  The changes are as follows:

* Defer making free pages available until the end of a checkpoint, in case
  there is a failure after processing some files.

* When checking the value of the "isolation" key, don't assume it is nul
  terminated.  This bug could cause transactions to run with incorrect
  isolation.

* Fix two bugs with snapshot isolation:

  1. reset the isolation level when the transaction completes;
  2. when checking visibility, check item's ID against the maximum snapshot ID
     (not the transaction's ID).


WiredTiger release 1.2.1, 2012-06-15
------------------------------------

This is a bugfix release.  The changes are as follows:

* Avoid a deadlock between eviction and checkpoint on the connection spinlock.

* Allocate "desc" buffers in heap memory so that they are correctly aligned
  (fixes direct_io support on Linux).

* Initialize the snapshot-avail list after cleaning it out, else we'll try and
  print a NULL pointer in VERBOSE mode.


WiredTiger release 1.2.0, 2012-06-04
------------------------------------

This release contains many bugfixes and improvements.  The major changes are:

[#138]	Add support for transactions with coarse-grained durability.
	Transactions provide atomicity guarantees and rollback, and uncommitted
	changes are never written to disk.  There is no on-disk log, so
	committed changes only become durable when the next checkpoint
	completes.  Checkpoints are implemented by creating
	transactionally-consistent snapshots within data files.

[#156]	Fully support operations that make schema changes with multiple
	sessions open concurrently.

[#159]	Disable internal page key suffix compression if a custom collator is
	configured.  This avoids issues with collators that require complete
	keys.

[#167]	Add support for durable snapshots within files.  While a snapshot is
	active, the pages used by the snapshot will not be overwritten.  If a
	file is accessed after a crash or application exit without calling
	WT_CONNECTION::close, any changes made after the last snapshot will be
	silently ignored.

[#214, #216]
	Fixes for forcing eviction with small caches.

WiredTiger release 1.1.5, 2012-04-26
------------------------------------

Don't update a WT_REF after it has been unlocked.

Add an operation to set a flag atomically, use it to avoid racing on page flags.

Fix a race between sync and reading that could cause a segfault.


WiredTiger release 1.1.4, 2012-04-16
------------------------------------

Check the versions of autoconf, automake and libtool to avoid failures when
trying to build from the github tree with versions that are too old.

[#191] Create the schema table as part of creating the environment so that
       application threads don't race trying to create it later.

[#193] Split-merge pages have to be reconciled to mark their parents dirty

[#194] The dump utility should only output configuration that can be passed to
       WT_SESSION::create.

Eviction fixes for out-of-cache update workloads:

* Fix an unlikely bug where the EVICT_LRU flag was cleared when a page in
  the LRU queue was overwritten with itself during a walk.  This led to an
  assertion failure when the page was later evicted.

* Clear all unused eviction queue entries while holding the lru_lock.

* Split WT_PAGE->flags so that there is no possibility of racing:
  (1) Move WT_PAGE_REC_* flags into WT_PAGE_MODIFY;
  (2) Use atomic operations to set and clear the remaining (2) page flags.

Move the test/format threads setting into the CONFIG file.


WiredTiger release 1.1.3, 2012-04-04
------------------------------------

Fix the "exclusive" config for WT_SESSION::create. [#181]
1. Make it work for files within a single session.
2. Make it work for files across sessions.
3. Make other data sources consistent with files.

Fix an eviction bug introduced into 1.1.2: when evicting a page with children,
remove the children from the LRU eviction queue.  Reduce the impact of clearing
a page from the LRU queue by marking pages on the queue with a flag
(WT_PAGE_EVICT_LRU).

During an eviction walk, pin pages up to the root so there is no need to spin
when attempting to lock a parent page.  Use the EVICT_LRU page flag to avoid
putting a page on the LRU queue multiple times.

Layer dump cursors on top of any cursor type.

Add a section on replacing the default system memory allocator to the tuning
page.

Typo in usage method for "wt write".

Don't report range errors for config values that aren't well-formed integers.


WiredTiger release 1.1.2, 2012-03-20
------------------------------------

Add public-domain copyright notices to the extension code.

test/format can now run multi-threaded, fixed two bugs it found:
(1) When iterating backwards through a skiplist, we could race with an insert.
(2) If eviction fails for a page, we have to assume that eviction has unlocked
    the reference.

Scan row-store leaf pages twice when reading to reduce the overhead of the
index array.

Eviction race fixes:
(1) Call __rec_review with WT_REFs: don't look at the page until we've checked
    the state.
(2) Clear the eviction point if we hit it when discarding a child page, not
    just the parent.

Eviction tuning changes, particularly for read-only, out-of-cache workloads.

Only notify the eviction server if an application thread doesn't find any pages
to evict, and then only once.

Only spin on the LRU lock if there might be pages in the LRU queue to evict.

Keep the current eviction point in memory and make the eviction walk run
concurrent with LRU eviction.

Every test now has err/out captured, and it is checked to assure it is empty at
the end of every test.


WiredTiger release 1.1.1, 2012-03-12
------------------------------------

Default to a verbose build: that can be switched off by running `configure
--enable-silent-rules`).

Account for all memory allocated when reading a page into cache.  Total memory
usage is now much closer to the cache size when using many small keys and
values.

Have application threads trigger a retry forced page eviction rather than
blocking eviction.  This allows rec_evict.c to simply set the WT_REF state to
WT_REF_MEM after all failures, and fixes a bug where pages on the forced
eviction queue would end up with state WT_REF_MEM, meaning they could be chosen
for eviction multiple times.

Grow existing scratch buffers in preference to allocating new ones.

Fix a race between threads reading in and then modifying a page.

Get rid of the pinned flag: it is no longer used.

Fix a race where btree files weren't completely closed before they could be
re-opened.  This behavior can be triggered by using a new session on every
operation (see the new -S flag to the test/thread program).  [#178]

When connections are closed, create a session and discard the btree handles.
This fixes a long-standing bug in closing a connection: if for any reason there
are btree handles still open, we need a real session handle to close them.

Really close btree handles: otherwise we can't safely remove or rename them.
Fixes test failures in test_base02 (among others).

Wait for application threads in LRU eviction to drain before walking a file.

Fix a buffer size calculation when updating the root address of a file.

Documentation fix: 10% of 1MB is 100KB.


WiredTiger release 1.1.0, 2012-02-28
------------------------------------

Add checks to the session.truncate method to ensure the start/stop
cursors reference the same object and have been initialized.

Implement cursor duplication via WT_SESSION::open_cursor.  [#161]

Switch to quiet builds by default.

Fix with automake version < 1.11, use foreign mode so that fewer
top-level files are required.

If a session or connection method is about to return WT_NOTFOUND (some
underlying object was not found), map it to ENOENT, only cursor methods
return WT_NOTFOUND. [#163]

Save and restore session->btree in schema ops to simplify calling code.
[#164]

Note the wiredtiger_open config string "multiprocess" is not yet
supported.

Move "root:F" and "version:F" entries for files into the value for
"file:F", so there is only a single record per file.
[NOTE: SCHEMA CHANGE]

When parsing config strings, continue to the end of the string in case
of repeated keys. [#124]

Don't require shared libraries unless Python is configured.

Add support for direct I/O, with the config "direct_io=(data,log)".
Build with _GNU_SOURCE on Linux to enable O_DIRECT.

Don't keep the last page of column stores pinned: it prevented eviction
of large trees created from scratch.

Allow application threads to evict pages from any tree: maintain a count
of threads doing LRU in each tree and wait for activity to drain when
closing.<|MERGE_RESOLUTION|>--- conflicted
+++ resolved
@@ -1,8 +1,6 @@
 Ticket reference tags refer to tickets in the MongoDB JIRA tracking system:
 https://jira.mongodb.org
 
-<<<<<<< HEAD
-=======
 WiredTiger release 3.2.0, 2019-05-09
 ------------------------------------
 
@@ -20,7 +18,6 @@
 See JIRA changelog for a full listing:
 https://jira.mongodb.org/projects/WT/versions/21117
 
->>>>>>> 37e6753d
 WiredTiger release 3.1.0, 2018-07-12
 ------------------------------------
 
