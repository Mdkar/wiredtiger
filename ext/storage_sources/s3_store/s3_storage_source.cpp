/*-
 * Public Domain 2014-present MongoDB, Inc.
 * Public Domain 2008-2014 WiredTiger, Inc.
 *
 * This is free and unencumbered software released into the public domain.
 *
 * Anyone is free to copy, modify, publish, use, compile, sell, or
 * distribute this software, either in source code form or as a compiled
 * binary, for any purpose, commercial or non-commercial, and by any
 * means.
 *
 * In jurisdictions that recognize copyright laws, the author or authors
 * of this software dedicate any and all copyright interest in the
 * software to the public domain. We make this dedication for the benefit
 * of the public at large and to the detriment of our heirs and
 * successors. We intend this dedication to be an overt act of
 * relinquishment in perpetuity of all present and future rights to this
 * software under copyright law.
 *
 * THE SOFTWARE IS PROVIDED "AS IS", WITHOUT WARRANTY OF ANY KIND,
 * EXPRESS OR IMPLIED, INCLUDING BUT NOT LIMITED TO THE WARRANTIES OF
 * MERCHANTABILITY, FITNESS FOR A PARTICULAR PURPOSE AND NONINFRINGEMENT.
 * IN NO EVENT SHALL THE AUTHORS BE LIABLE FOR ANY CLAIM, DAMAGES OR
 * OTHER LIABILITY, WHETHER IN AN ACTION OF CONTRACT, TORT OR OTHERWISE,
 * ARISING FROM, OUT OF OR IN CONNECTION WITH THE SOFTWARE OR THE USE OR
 * OTHER DEALINGS IN THE SOFTWARE.
 */
#include <wiredtiger.h>
#include <wiredtiger_ext.h>
#include <sys/stat.h>
#include <fstream>
#include <list>
#include <errno.h>
#include <unistd.h>

#include "s3_connection.h"
#include "s3_log_system.h"
#include <aws/core/Aws.h>
#include <aws/core/utils/memory/stl/AWSString.h>
#include <aws/core/utils/logging/AWSLogging.h>

#define UNUSED(x) (void)(x)
#define FS2S3(fs) (((S3_FILE_SYSTEM *)(fs))->storage)

struct S3_FILE_HANDLE;
struct S3_FILE_SYSTEM;

/* Statistics to be collected for the S3 storage. */
struct S3_STATISTICS {
    /* Operations using AWS SDK. */
    uint64_t listObjectsCount;  /* Number of S3 list objects requests */
    uint64_t putObjectCount;    /* Number of S3 put object requests */
    uint64_t getObjectCount;    /* Number of S3 get object requests */
    uint64_t objectExistsCount; /* Number of S3 object exists requests */

    /* Operations using WiredTiger's native file handle operations. */
    uint64_t fhOps;     /* Number of non read/write file handle operations */
    uint64_t fhReadOps; /* Number of file handle read operations */
};

/* S3 storage source structure. */
struct S3_STORAGE {
    WT_STORAGE_SOURCE storageSource; /* Must come first */
    WT_EXTENSION_API *wtApi;         /* Extension API */

    std::mutex fsListMutex;             /* Protect the file system list */
    std::list<S3_FILE_SYSTEM *> fsList; /* List of initiated file systems */
    std::mutex fhMutex;                 /* Protect the file handle list*/
    std::list<S3_FILE_HANDLE *> fhList; /* List of open file handles */

    uint32_t referenceCount; /* Number of references to this storage source */
    int32_t verbose;

    S3_STATISTICS statistics;
};

struct S3_FILE_SYSTEM {
    /* Must come first - this is the interface for the file system we are implementing. */
    WT_FILE_SYSTEM fileSystem;
    S3_STORAGE *storage;
    /*
     * The S3_FILE_SYSTEM is built on top of the WT_FILE_SYSTEM. We require an instance of the
     * WT_FILE_SYSTEM in order to access the native WiredTiger filesystem functionality, such as the
     * native WT file handle open.
     */
    WT_FILE_SYSTEM *wtFileSystem;
    S3Connection *connection;
    S3LogSystem *log;
    std::string cacheDir; /* Directory for cached objects */
    std::string homeDir;  /* Owned by the connection */
};

struct S3_FILE_HANDLE {
    WT_FILE_HANDLE iface; /* Must come first */
    S3_STORAGE *storage;  /* Enclosing storage source */
    /*
     * Similarly, The S3_FILE_HANDLE is built on top of the WT_FILE_HANDLE. We require an instance
     * of the WT_FILE_HANDLE in order to access the native WiredTiger filehandle functionality, such
     * as the native WT file handle read and close.
     */
    WT_FILE_HANDLE *wtFileHandle;
};

/* Configuration variables for connecting to S3CrtClient. */
const Aws::String region = Aws::Region::AP_SOUTHEAST_2;
const double throughputTargetGbps = 5;
const uint64_t partSize = 8 * 1024 * 1024; /* 8 MB. */

/* Setting SDK options. */
Aws::SDKOptions options;

static int S3GetDirectory(const std::string &, const std::string &, bool, std::string &);
static bool S3CacheExists(WT_FILE_SYSTEM *, const std::string &);
static std::string S3Path(const std::string &, const std::string &);
static std::string S3HomePath(WT_FILE_SYSTEM *, const char *);
static std::string S3CachePath(WT_FILE_SYSTEM *, const char *);
static int S3Exist(WT_FILE_SYSTEM *, WT_SESSION *, const char *, bool *);
static int S3CustomizeFileSystem(
  WT_STORAGE_SOURCE *, WT_SESSION *, const char *, const char *, const char *, WT_FILE_SYSTEM **);
static int S3AddReference(WT_STORAGE_SOURCE *);
static int S3FileSystemTerminate(WT_FILE_SYSTEM *, WT_SESSION *);
static int S3Open(
  WT_FILE_SYSTEM *, WT_SESSION *, const char *, WT_FS_OPEN_FILE_TYPE, uint32_t, WT_FILE_HANDLE **);
static bool LocalFileExists(const std::string &);
static int S3FileRead(WT_FILE_HANDLE *, WT_SESSION *, wt_off_t, size_t, void *);
static int S3ObjectList(
  WT_FILE_SYSTEM *, WT_SESSION *, const char *, const char *, char ***, uint32_t *);
static int S3ObjectListAdd(
  S3_STORAGE *, char ***, const std::vector<std::string> &, const uint32_t);
static int S3ObjectListSingle(
  WT_FILE_SYSTEM *, WT_SESSION *, const char *, const char *, char ***, uint32_t *);
static int S3ObjectListFree(WT_FILE_SYSTEM *, WT_SESSION *, char **, uint32_t);
static void S3ShowStatistics(const S3_STATISTICS &);

static int S3FileClose(WT_FILE_HANDLE *, WT_SESSION *);
static int S3FileSize(WT_FILE_HANDLE *, WT_SESSION *, wt_off_t *);
static int S3Size(WT_FILE_SYSTEM *, WT_SESSION *, const char *, wt_off_t *);

<<<<<<< HEAD

=======
>>>>>>> 9b75c335
/*
 * S3Path --
 *     Construct a pathname from the directory and the object name.
 */
static std::string
S3Path(const std::string &dir, const std::string &name)
{
    /* Skip over "./" and variations (".//", ".///./././//") at the beginning of the name. */
    int i = 0;
    while (name[i] == '.') {
        if (name[1] != '/')
            break;
        i += 2;
        while (name[i] == '/')
            i++;
    }
    std::string strippedName = name.substr(i, name.length() - i);
    return (dir + "/" + strippedName);
}

/*
 *   S3Exist--
 *     Return if the file exists. First checks the cache, and then the S3 Bucket.
 */
static int
S3Exist(WT_FILE_SYSTEM *fileSystem, WT_SESSION *session, const char *name, bool *exist)
{
    size_t objectSize;
    S3_FILE_SYSTEM *fs = (S3_FILE_SYSTEM *)fileSystem;
    int ret = 0;

    /* Check if file exists in the cache. */
    *exist = S3CacheExists(fileSystem, name);
<<<<<<< HEAD
    if (*exist)
        return (ret);

    /* It's not in the cache, try the S3 bucket. */
    FS2S3(fileSystem)->statistics.objectExistsCount++;
    if ((ret = fs->connection->ObjectExists(name, *exist, objectSize)) != 0)
        std::cerr << "S3Exist: ObjectExists request to S3 failed." << std::endl;
    return (ret);
=======
    if (!*exist)
        std::cout << "Inside S3Exist->ObjectExist" << std::endl;
        return (fs->connection->ObjectExists(name, *exist));
    std::cout << "Inside S3Exist" << std::endl;
    return (0);
>>>>>>> Merging initial functionalities into tiered06, adding missing functions in s3 connection.
}

/*
 * S3CacheExists --
 *     Checks whether the given file exists in the cache.
 */
static bool
S3CacheExists(WT_FILE_SYSTEM *fileSystem, const std::string &name)
{
    const std::string path = S3Path(((S3_FILE_SYSTEM *)fileSystem)->cacheDir, name);
    return (LocalFileExists(path));
}

/*
 * LocalFileExists --
 *     Checks whether a file corresponding to the provided path exists locally.
 */
static bool
LocalFileExists(const std::string &path)
{
    std::ifstream f(path);
    return (f.good());
}

/*
 * S3GetDirectory --
 *     Return a copy of a directory name after verifying that it is a directory.
 */
static int
S3GetDirectory(const std::string &home, const std::string &name, bool create, std::string &copy)
{
    copy = "";

    struct stat sb;
    int ret;
    std::string dirName;

    /* For relative pathnames, the path is considered to be relative to the home directory. */
    if (name[0] == '/')
        dirName = name;
    else
        dirName = home + "/" + name;

    ret = stat(dirName.c_str(), &sb);
    if (ret != 0 && errno == ENOENT && create) {
        mkdir(dirName.c_str(), 0777);
        ret = stat(dirName.c_str(), &sb);
    }

    if (ret != 0)
        ret = errno;
    else if ((sb.st_mode & S_IFMT) != S_IFDIR)
        ret = EINVAL;

    copy = dirName;
    return (ret);
}

/*
 * S3FileClose --
 *    File handle close.
 */
static int
S3FileClose(WT_FILE_HANDLE *fileHandle, WT_SESSION *session)
{
    int ret = 0;
    S3_FILE_HANDLE *s3FileHandle = (S3_FILE_HANDLE *)fileHandle;
    S3_STORAGE *s3 = s3FileHandle->storage;
    WT_FILE_HANDLE *wtFileHandle = s3FileHandle->wtFileHandle;
    /*
     * We require exclusive access to the list of file handles when removing file handles. The
     * lock_guard will be unlocked automatically once the scope is exited.
     */
    {
        std::lock_guard<std::mutex> lock(s3->fhMutex);
        s3->fhList.remove(s3FileHandle);
    }
    if (wtFileHandle != NULL) {
        s3->statistics.fhOps++;
        ret = wtFileHandle->close(wtFileHandle, session);
    }

    free(s3FileHandle->iface.name);
    free(s3FileHandle);
<<<<<<< HEAD
    std::cout << "Inside S3FileClose" << std::endl;

=======
>>>>>>> 9b75c335
    return (ret);
}

/*
 * S3Open --
 *    File open for the s3 storage source.
 */
static int
S3Open(WT_FILE_SYSTEM *fileSystem, WT_SESSION *session, const char *name,
  WT_FS_OPEN_FILE_TYPE fileType, uint32_t flags, WT_FILE_HANDLE **fileHandlePtr)
{
    S3_FILE_HANDLE *s3FileHandle;
    S3_FILE_SYSTEM *fs = (S3_FILE_SYSTEM *)fileSystem;
    S3_STORAGE *s3 = fs->storage;
    WT_FILE_SYSTEM *wtFileSystem = fs->wtFileSystem;
    WT_FILE_HANDLE *wtFileHandle;
    int ret;
    std::cout << "Inside S3Open start" << std::endl;

    *fileHandlePtr = NULL;

    /* We only support opening the file in read only mode. */
    if ((flags & WT_FS_OPEN_READONLY) == 0 || (flags & WT_FS_OPEN_CREATE) != 0) {
        std::cerr << "ss_open_object: readonly access required: " << name << std::endl;
        return (EINVAL);
    }

    /*
     * Currently, only data files should be being opened; although this constraint can be relaxed in
     * the future.
     */
    if (fileType != WT_FS_OPEN_FILE_TYPE_DATA && fileType != WT_FS_OPEN_FILE_TYPE_REGULAR) {
        std::cerr << name << ": open: only data file and regular types supported" << std::endl;
        return (EINVAL);
    }

    if ((s3FileHandle = (S3_FILE_HANDLE *)calloc(1, sizeof(S3_FILE_HANDLE))) == NULL)
        return (ENOMEM);

    /* Make a copy from S3 if the file is not in the cache. */
    const std::string cachePath = S3Path(fs->cacheDir, name);
    if (!LocalFileExists(cachePath)) {
        s3->statistics.getObjectCount++;
        if ((ret = fs->connection->GetObject(name, cachePath)) != 0) {
            std::cerr << "ss_open_object: GetObject request to S3 failed." << std::endl;
            return (ret);
        }
    }

    /* Use WiredTiger's native file handle open. */
    ret = wtFileSystem->fs_open_file(
      wtFileSystem, session, cachePath.c_str(), fileType, flags, &wtFileHandle);
    if (ret != 0) {
        std::cerr << "ss_open_object: fs_open_file failed." << name << std::endl;
        return (ret);
    }

    s3FileHandle->wtFileHandle = wtFileHandle;
    s3FileHandle->storage = s3;

    WT_FILE_HANDLE *fileHandle = (WT_FILE_HANDLE *)s3FileHandle;
    fileHandle->close = S3FileClose;
    fileHandle->fh_advise = NULL;
    fileHandle->fh_extend = NULL;
    fileHandle->fh_extend_nolock = NULL;
    fileHandle->fh_lock = NULL;
    fileHandle->fh_map = NULL;
    fileHandle->fh_map_discard = NULL;
    fileHandle->fh_map_preload = NULL;
    fileHandle->fh_unmap = NULL;
    fileHandle->fh_read = S3FileRead;
    fileHandle->fh_size = S3FileSize;
    fileHandle->fh_sync = NULL;
    fileHandle->fh_sync_nowait = NULL;
    fileHandle->fh_truncate = NULL;
    fileHandle->fh_write = NULL;

    fileHandle->name = strdup(name);
    if (fileHandle->name == NULL) {
        std::cout << "ss_open_object: unable to allocate memory for object name" << std::endl;
        return (ENOMEM);
    }

    /*
     * We require exclusive access to the list of file handles when adding file handles to it. The
     * lock_guard will be unlocked automatically when the scope is exited.
     */
    {
        std::lock_guard<std::mutex> lock(s3->fhMutex);
        s3FileHandle->storage->fhList.push_back(s3FileHandle);
    }

    *fileHandlePtr = fileHandle;
    std::cout << "Inside S3Open end" << std::endl;

    return (0);
}

/*
 * S3Size --
 *     Get the size of a file in bytes, by file name.
 */
static int
S3Size(WT_FILE_SYSTEM *fileSystem, WT_SESSION *session, const char *name, wt_off_t *sizep)
{
    struct stat sb;
    S3_STORAGE *storage;

    storage = FS2S3(fileSystem);
    *sizep = 0;

    *sizep = sb.st_size;
    std::cout << "Inside S3Size" << std::endl;
    return (0);
}

/*
 * S3Size --
 *     Get the size of a file in bytes, by file name.
 */
static int
S3Size(WT_FILE_SYSTEM *fileSystem, WT_SESSION *session, const char *name, wt_off_t *sizep)
{
    S3_STORAGE *s3 = FS2S3(fileSystem);
    size_t objectSize;
    bool exist;
    *sizep = 0;
    int ret;

    S3_FILE_SYSTEM *fs = (S3_FILE_SYSTEM *)fileSystem;
    s3->statistics.objectExistsCount++;
    if ((ret = fs->connection->ObjectExists(name, exist, objectSize)) != 0)
        return (ret);
    *sizep = objectSize;
    return (ret);
}

/*
 * S3FileRead --
 *     Read a file using WiredTiger's native file handle read.
 */
static int
S3FileRead(WT_FILE_HANDLE *fileHandle, WT_SESSION *session, wt_off_t offset, size_t len, void *buf)
{
<<<<<<< HEAD
    S3_FILE_HANDLE *s3FileHandle = (S3_FILE_HANDLE *)fileHandle;
    S3_STORAGE *s3 = s3FileHandle->storage;
    WT_FILE_HANDLE *wtFileHandle = s3FileHandle->wtFileHandle;
    int ret;
    s3->statistics.fhReadOps++;
    if ((ret = wtFileHandle->fh_read(wtFileHandle, session, offset, len, buf)) != 0)
        std::cerr << "S3FileRead: fh_read failed." << std::endl;
    return (ret);
=======
    std::cout << "Inside S3FileRead" << std::endl;
    WT_FILE_HANDLE *wtFileHandle = ((S3_FILE_HANDLE *)file_handle)->wtFileHandle;
    return (wtFileHandle->fh_read(wtFileHandle, session, offset, len, buf));
>>>>>>> Merging initial functionalities into tiered06, adding missing functions in s3 connection.
}

/*
 * S3FileSize --
 *     Get the size of a file in bytes, by file handle.
 */
static int
S3FileSize(WT_FILE_HANDLE *fileHandle, WT_SESSION *session, wt_off_t *sizep)
{
    std::cout << "Inside S3FileSize" << std::endl;
    S3_FILE_HANDLE *s3FileHandle;
    WT_FILE_HANDLE *wt_fh;

    s3FileHandle= (S3_FILE_HANDLE *)fileHandle;
    wt_fh = s3FileHandle->wtFileHandle;
    std::cout << "Inside S3FileSize" << std::endl;
    return (wt_fh->fh_size(wt_fh, session, sizep));
}

/*
 * S3FileSize --
 *     Get the size of a file in bytes, by file handle.
 */
static int
S3FileSize(WT_FILE_HANDLE *fileHandle, WT_SESSION *session, wt_off_t *sizep)
{
    S3_FILE_HANDLE *s3FileHandle = (S3_FILE_HANDLE *)fileHandle;
    S3_STORAGE *s3 = s3FileHandle->storage;
    WT_FILE_HANDLE *wtFileHandle = s3FileHandle->wtFileHandle;
    s3->statistics.fhOps++;
    return (wtFileHandle->fh_size(wtFileHandle, session, sizep));
}

/*
 * S3CustomizeFileSystem --
 *     Return a customized file system to access the s3 storage source objects.
 */
static int
S3CustomizeFileSystem(WT_STORAGE_SOURCE *storageSource, WT_SESSION *session, const char *bucketName,
  const char *authToken, const char *config, WT_FILE_SYSTEM **fileSystem)
{
    S3_FILE_SYSTEM *fs;
    WT_FILE_SYSTEM *wtFileSystem;
    S3_STORAGE *s3;
    int ret;
    std::string cacheDir;

    s3 = (S3_STORAGE *)storageSource;

    /* Mark parameters as unused for now, until implemented. */
    UNUSED(authToken);

    /* We need to have a bucket to setup the file system. */
    if (bucketName == NULL || strlen(bucketName) == 0) {
        std::cerr << "Error: Bucket not specified";
        return (EINVAL);
    }

    /*
     * Parse configuration string.
     */

    /* Get any prefix to be used for the object keys. */
    WT_CONFIG_ITEM objPrefixConf;
    std::string objPrefix;
    if ((ret = s3->wtApi->config_get_string(
           s3->wtApi, session, config, "prefix", &objPrefixConf)) == 0)
        objPrefix = objPrefixConf.str;
    else if (ret != WT_NOTFOUND) {
        std::cerr << "Error: customize_file_system: config parsing for object prefix";
        return (1);
    }

    /*
     * Get the directory to setup the cache, or use the default one. The default cache directory is
     * named "cache-<name>", where name is the last component of the bucket name's path. We'll
     * create it if it doesn't exist.
     */
    WT_CONFIG_ITEM cacheDirConf;
    std::string cacheStr;
    if ((ret = s3->wtApi->config_get_string(
           s3->wtApi, session, config, "cache_directory", &cacheDirConf)) == 0)
        cacheStr = cacheDirConf.str;
    else if (ret == WT_NOTFOUND) {
        cacheStr = "cache-" + std::string(bucketName);
        ret = 0;
    } else
        return (ret);

    /* Fetch the native WT file system. */
    if ((ret = s3->wtApi->file_system_get(s3->wtApi, session, &wtFileSystem)) != 0)
        return (ret);

    /* Get a copy of the home and cache directory. */
    const std::string homeDir = session->connection->get_home(session->connection);
    if ((ret = S3GetDirectory(homeDir, cacheStr, true, cacheDir)) != 0)
        return (ret);

    /* Create the file system. */
    if ((fs = (S3_FILE_SYSTEM *)calloc(1, sizeof(S3_FILE_SYSTEM))) == NULL)
        return (errno);
    fs->storage = s3;
    fs->wtFileSystem = wtFileSystem;
    fs->homeDir = homeDir;
    fs->cacheDir = cacheDir;

    Aws::S3Crt::ClientConfiguration awsConfig;
    awsConfig.region = region;
    awsConfig.throughputTargetGbps = throughputTargetGbps;
    awsConfig.partSize = partSize;

    /* New can fail; will deal with this later. */
    fs->connection = new S3Connection(awsConfig, bucketName, objPrefix);
    fs->fileSystem.fs_directory_list = S3ObjectList;
    fs->fileSystem.fs_directory_list_single = S3ObjectListSingle;
    fs->fileSystem.fs_directory_list_free = S3ObjectListFree;
    fs->fileSystem.terminate = S3FileSystemTerminate;
    fs->fileSystem.fs_exist = S3Exist;
    fs->fileSystem.fs_open_file = S3Open;
<<<<<<< HEAD
    fs->fileSystem.fs_size = S3Size; 
=======
    fs->fileSystem.fs_size = S3Size;
>>>>>>> 9b75c335

    /* Add to the list of the active file systems. Lock will be freed when the scope is exited. */
    {
        std::lock_guard<std::mutex> lockGuard(s3->fsListMutex);
        s3->fsList.push_back(fs);
    }

    *fileSystem = &fs->fileSystem;
    return (ret);
}

/*
 * S3FileSystemTerminate --
 *     Discard any resources on termination of the file system.
 */
static int
S3FileSystemTerminate(WT_FILE_SYSTEM *fileSystem, WT_SESSION *session)
{
    S3_FILE_SYSTEM *fs = (S3_FILE_SYSTEM *)fileSystem;
    S3_STORAGE *s3 = fs->storage;

    UNUSED(session); /* unused */

    /* Remove from the active filesystems list. The lock will be freed when the scope is exited. */
    {
        std::lock_guard<std::mutex> lockGuard(s3->fsListMutex);
        s3->fsList.remove(fs);
    }
    delete (fs->connection);
    free(fs);

    return (0);
}

/*
 * S3ObjectList --
 *     Return a list of object names for the given location.
 */
static int
S3ObjectList(WT_FILE_SYSTEM *fileSystem, WT_SESSION *session, const char *directory,
  const char *prefix, char ***objectList, uint32_t *count)
{
    S3_FILE_SYSTEM *fs = (S3_FILE_SYSTEM *)fileSystem;
    S3_STORAGE *s3 = FS2S3(fileSystem);

    std::vector<std::string> objects;
    std::string completePrefix;

    if (directory != NULL) {
        completePrefix += directory;
        /* Add a terminating '/' if one doesn't exist. */
        if (completePrefix.length() > 1 && completePrefix[completePrefix.length() - 1] != '/')
            completePrefix += '/';
    }
    if (prefix != NULL)
        completePrefix += prefix;

    int ret;
    s3->statistics.listObjectsCount++;
    if ((ret = fs->connection->ListObjects(completePrefix, objects)) != 0) {
        std::cerr << "S3ObjectList: ListObjects request to S3 failed." << std::endl;
        return (ret);
    }
    *count = objects.size();

    S3ObjectListAdd(s3, objectList, objects, *count);

    return (ret);
}

/*
 * S3ObjectListSingle --
 *     Return a single object name for the given location.
 */
static int
S3ObjectListSingle(WT_FILE_SYSTEM *fileSystem, WT_SESSION *session, const char *directory,
  const char *prefix, char ***objectList, uint32_t *count)
{
    S3_FILE_SYSTEM *fs = (S3_FILE_SYSTEM *)fileSystem;
    S3_STORAGE *s3 = FS2S3(fileSystem);

    std::vector<std::string> objects;
    std::string completePrefix;

    if (directory != NULL) {
        completePrefix += directory;
        /* Add a terminating '/' if one doesn't exist. */
        if (completePrefix.length() > 1 && completePrefix[completePrefix.length() - 1] != '/')
            completePrefix += '/';
    }
    if (prefix != NULL)
        completePrefix += prefix;

    int ret;
    s3->statistics.listObjectsCount++;
    if ((ret = fs->connection->ListObjects(completePrefix, objects, 1, true)) != 0) {
        std::cerr << "S3ObjectListSingle: ListObjects request to S3 failed." << std::endl;
        return (ret);
    }

    *count = objects.size();

    S3ObjectListAdd(s3, objectList, objects, *count);

    return (ret);
}

/*
 * S3ObjectListFree --
 *     Free memory allocated by S3ObjectList.
 */
static int
S3ObjectListFree(WT_FILE_SYSTEM *fileSystem, WT_SESSION *session, char **objectList, uint32_t count)
{
    UNUSED(fileSystem);
    UNUSED(session);

    if (objectList != NULL) {
        while (count > 0)
            free(objectList[--count]);
        free(objectList);
    }

    return (0);
}

/*
 * S3ObjectListAdd --
 *     Add objects retrieved from S3 bucket into the object list, and allocate the memory needed.
 */
static int
S3ObjectListAdd(
  S3_STORAGE *s3, char ***objectList, const std::vector<std::string> &objects, const uint32_t count)
{
    char **entries = (char **)malloc(sizeof(char *) * count);
    for (int i = 0; i < count; i++) {
        entries[i] = strdup(objects[i].c_str());
    }
    *objectList = entries;

    return (0);
}

/*
 * S3AddReference --
 *     Add a reference to the storage source so we can reference count to know when to really
 *     terminate.
 */
static int
S3AddReference(WT_STORAGE_SOURCE *storageSource)
{
    S3_STORAGE *s3 = (S3_STORAGE *)storageSource;

    /*
     * Missing reference or overflow?
     */
    if (s3->referenceCount == 0 || s3->referenceCount + 1 == 0)
        return (EINVAL);

    ++s3->referenceCount;
    return (0);
}

/*
 * S3Terminate --
 *     Discard any resources on termination.
 */
static int
S3Terminate(WT_STORAGE_SOURCE *storageSource, WT_SESSION *session)
{
    S3_STORAGE *s3 = (S3_STORAGE *)storageSource;

    if (--s3->referenceCount != 0)
        return (0);

    /*
     * Is it currently unclear at the moment what the multi-threading will look like in the
     * extension. The current implementation is NOT thread-safe, and needs to be addressed in the
     * future, as mulitple threads could call terminate leading to a race condition.
     */
    while (!s3->fhList.empty()) {
        S3_FILE_HANDLE *fs = s3->fhList.front();
        S3FileClose((WT_FILE_HANDLE *)fs, session);
    }
    /*
     * Terminate any active filesystems. There are no references to the storage source, so it is
     * safe to walk the active filesystem list without a lock. The removal from the list happens
     * under a lock. Also, removal happens from the front and addition at the end, so we are safe.
     */
    while (!s3->fsList.empty()) {
        S3_FILE_SYSTEM *fs = s3->fsList.front();
        S3FileSystemTerminate(&fs->fileSystem, session);
    }

    /* Log collected statistics on termination. */
    S3ShowStatistics(s3->statistics);

    Aws::Utils::Logging::ShutdownAWSLogging();
    Aws::ShutdownAPI(options);

    delete (s3);
    return (0);
}

/*
 * S3Flush --
 *     Flush file to S3 Store using AWS SDK C++ PutObject.
 */
static int
S3Flush(WT_STORAGE_SOURCE *storageSource, WT_SESSION *session, WT_FILE_SYSTEM *fileSystem,
  const char *source, const char *object, const char *config)
{
    S3_FILE_SYSTEM *fs = (S3_FILE_SYSTEM *)fileSystem;

    int ret;
    FS2S3(fileSystem)->statistics.putObjectCount++;
    if ((ret = fs->connection->PutObject(object, source)) != 0)
        std::cerr << "S3Flush: PutObject request to S3 failed." << std::endl;
    return (ret);
}

/*
 * S3FlushFinish --
 *     Flush local file to cache.
 */
static int
S3FlushFinish(WT_STORAGE_SOURCE *storage, WT_SESSION *session, WT_FILE_SYSTEM *fileSystem,
  const char *source, const char *object, const char *config)
{
    S3_FILE_SYSTEM *fs = (S3_FILE_SYSTEM *)fileSystem;
    /* Constructing the pathname for source and cache from file system and local.  */
    std::string srcPath = S3Path(fs->homeDir, source);
    std::string destPath = S3Path(fs->cacheDir, source);

    /* Linking file with the local file. */
    int ret = link(srcPath.c_str(), destPath.c_str());

    /* The file should be read-only. */
    if (ret == 0)
        ret = chmod(destPath.c_str(), 0444);
    return (ret);
}

/*
 * S3ShowStatistics --
 *     Log collected statistics.
 */
static void
S3ShowStatistics(const S3_STATISTICS &statistics)
{
    std::cout << "S3 list objects count: " << statistics.listObjectsCount << std::endl;
    std::cout << "S3 put object count: " << statistics.putObjectCount << std::endl;
    std::cout << "S3 get object count: " << statistics.getObjectCount << std::endl;
    std::cout << "S3 object exists count: " << statistics.objectExistsCount << std::endl;

    std::cout << "Non read/write file handle operations: " << statistics.fhOps << std::endl;
    std::cout << "File handle read operations: " << statistics.fhReadOps << std::endl;
}

/*
 * wiredtiger_extension_init --
 *     A S3 storage source library.
 */
int
wiredtiger_extension_init(WT_CONNECTION *connection, WT_CONFIG_ARG *config)
{
    S3_STORAGE *s3;
    S3_FILE_SYSTEM *fs;
    WT_CONFIG_ITEM v;

    s3 = new S3_STORAGE;

    s3->wtApi = connection->get_extension_api(connection);

    int ret = s3->wtApi->config_get(s3->wtApi, NULL, config, "verbose", &v);

    // If a verbose level is not found, it will set the level to -3 (Error).
    if (ret == 0 && v.val >= -3 && v.val <= 1)
        s3->verbose = v.val;
    else if (ret == WT_NOTFOUND)
        s3->verbose = -3;
    else {
        free(s3);
        return (ret != 0 ? ret : EINVAL);
    }

    /* Set up statistics. */
    s3->statistics = {0};

    /* Create a logger for this storage source, and then initialize the AWS SDK. */
    Aws::Utils::Logging::InitializeAWSLogging(
      Aws::MakeShared<S3LogSystem>("storage", s3->wtApi, s3->verbose));
    Aws::InitAPI(options);

    /*
     * Allocate a S3 storage structure, with a WT_STORAGE structure as the first field, allowing us
     * to treat references to either type of structure as a reference to the other type.
     */
    s3->storageSource.ss_customize_file_system = S3CustomizeFileSystem;
    s3->storageSource.ss_add_reference = S3AddReference;
    s3->storageSource.terminate = S3Terminate;
    s3->storageSource.ss_flush = S3Flush;
    s3->storageSource.ss_flush_finish = S3FlushFinish;

    /*
     * The first reference is implied by the call to add_storage_source.
     */
    s3->referenceCount = 1;

    /* Load the storage */
    if ((ret = connection->add_storage_source(connection, "s3_store", &s3->storageSource, NULL)) !=
      0)
        free(s3);

    return (ret);
}<|MERGE_RESOLUTION|>--- conflicted
+++ resolved
@@ -136,10 +136,6 @@
 static int S3FileSize(WT_FILE_HANDLE *, WT_SESSION *, wt_off_t *);
 static int S3Size(WT_FILE_SYSTEM *, WT_SESSION *, const char *, wt_off_t *);
 
-<<<<<<< HEAD
-
-=======
->>>>>>> 9b75c335
 /*
  * S3Path --
  *     Construct a pathname from the directory and the object name.
@@ -173,7 +169,6 @@
 
     /* Check if file exists in the cache. */
     *exist = S3CacheExists(fileSystem, name);
-<<<<<<< HEAD
     if (*exist)
         return (ret);
 
@@ -182,13 +177,6 @@
     if ((ret = fs->connection->ObjectExists(name, *exist, objectSize)) != 0)
         std::cerr << "S3Exist: ObjectExists request to S3 failed." << std::endl;
     return (ret);
-=======
-    if (!*exist)
-        std::cout << "Inside S3Exist->ObjectExist" << std::endl;
-        return (fs->connection->ObjectExists(name, *exist));
-    std::cout << "Inside S3Exist" << std::endl;
-    return (0);
->>>>>>> Merging initial functionalities into tiered06, adding missing functions in s3 connection.
 }
 
 /*
@@ -273,11 +261,8 @@
 
     free(s3FileHandle->iface.name);
     free(s3FileHandle);
-<<<<<<< HEAD
     std::cout << "Inside S3FileClose" << std::endl;
 
-=======
->>>>>>> 9b75c335
     return (ret);
 }
 
@@ -422,7 +407,6 @@
 static int
 S3FileRead(WT_FILE_HANDLE *fileHandle, WT_SESSION *session, wt_off_t offset, size_t len, void *buf)
 {
-<<<<<<< HEAD
     S3_FILE_HANDLE *s3FileHandle = (S3_FILE_HANDLE *)fileHandle;
     S3_STORAGE *s3 = s3FileHandle->storage;
     WT_FILE_HANDLE *wtFileHandle = s3FileHandle->wtFileHandle;
@@ -431,11 +415,6 @@
     if ((ret = wtFileHandle->fh_read(wtFileHandle, session, offset, len, buf)) != 0)
         std::cerr << "S3FileRead: fh_read failed." << std::endl;
     return (ret);
-=======
-    std::cout << "Inside S3FileRead" << std::endl;
-    WT_FILE_HANDLE *wtFileHandle = ((S3_FILE_HANDLE *)file_handle)->wtFileHandle;
-    return (wtFileHandle->fh_read(wtFileHandle, session, offset, len, buf));
->>>>>>> Merging initial functionalities into tiered06, adding missing functions in s3 connection.
 }
 
 /*
@@ -555,11 +534,7 @@
     fs->fileSystem.terminate = S3FileSystemTerminate;
     fs->fileSystem.fs_exist = S3Exist;
     fs->fileSystem.fs_open_file = S3Open;
-<<<<<<< HEAD
     fs->fileSystem.fs_size = S3Size; 
-=======
-    fs->fileSystem.fs_size = S3Size;
->>>>>>> 9b75c335
 
     /* Add to the list of the active file systems. Lock will be freed when the scope is exited. */
     {
