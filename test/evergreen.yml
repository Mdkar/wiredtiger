#
# This file defines the tasks and platforms for WiredTiger in the
# MongoDB continuous integration system (see https://mci.mongodb.com).
#

functions:
  "get project" :
    command: git.get_project
    params:
      directory: wiredtiger
  "fetch artifacts" :
    command: s3.get
    params:
      aws_key: ${aws_key}
      aws_secret: ${aws_secret}
      remote_file: wiredtiger/${build_variant}/${revision}/artifacts/${dependent_task|compile}_${build_id}.tgz
      bucket: build_external
      extract_to: wiredtiger
  "fetch artifacts from little-endian" :
    - command: s3.get
      params:
        aws_key: ${aws_key}
        aws_secret: ${aws_secret}
        remote_file: wiredtiger/little-endian/${revision}/artifacts/WT_TEST.tgz
        bucket: build_external
        local_file: WT_TEST-little-endian.tgz
    - command: archive.targz_extract
      params:
        path: "WT_TEST-little-endian.tgz"
        destination: "wiredtiger/build_posix/test/format"
  "fetch artifacts from big-endian" :
    - command: s3.get
      params:
        aws_key: ${aws_key}
        aws_secret: ${aws_secret}
        remote_file: wiredtiger/big-endian/${revision}/artifacts/WT_TEST.tgz
        bucket: build_external
        local_file: WT_TEST-big-endian.tgz
    - command: archive.targz_extract
      params:
        path: "WT_TEST-big-endian.tgz"
        destination: "wiredtiger/build_posix/test/format"
  "fetch mongo-tests repo" :
    command: shell.exec
    params:
      script: |
        git clone https://github.com/wiredtiger/mongo-tests
  "configure wiredtiger": &configure_wiredtiger
    command: shell.exec
    params:
      working_dir: "wiredtiger/build_posix"
      shell: bash
      script: |
        set -o errexit
        set -o verbose
        if [ "$OS" != "Windows_NT" ]; then
          sh reconf
          ${configure_env_vars|CC=/opt/mongodbtoolchain/v3/bin/gcc CXX=/opt/mongodbtoolchain/v3/bin/g++ PATH=/opt/mongodbtoolchain/v3/bin:$PATH CFLAGS="-ggdb -fPIC"} \
            ../configure ${configure_python_setting|} \
            ${posix_configure_flags|--enable-silent-rules --enable-diagnostic --enable-python --enable-zlib --enable-strict --enable-static --prefix=$(pwd)/LOCAL_INSTALL}
        fi
  "make wiredtiger": &make_wiredtiger
    command: shell.exec
    params:
      working_dir: "wiredtiger"
      shell: bash
      script: |
        set -o errexit
        set -o verbose
        if [ "Windows_NT" == "$OS" ]; then
          pip install scons==3.1.1
          scons-3.1.1.bat ${win_configure_flags|--enable-python=c:\\swigwin-3.0.2\\swig.exe --enable-diagnostic} ${smp_command|}
        else
          cd build_posix
          ${make_command|make} ${smp_command|} 2>&1

          # On macOS, change the binary location with install_name_tool since DYLD_LIBRARY_PATH
          # appears not to work for dynamic modules loaded by python. For wt, the libtool generated
          # script has the wrong path for running on test machines.
          if [ "$(uname -s)" == "Darwin" ]; then
            WT_VERSION=$(m4 aclocal/version.m4)
            install_name_tool -change /usr/local/lib/libwiredtiger-$WT_VERSION.dylib $(pwd)/.libs/libwiredtiger-$WT_VERSION.dylib lang/python/_wiredtiger*.so
            install_name_tool -change /usr/local/lib/libwiredtiger-$WT_VERSION.dylib $(pwd)/.libs/libwiredtiger-$WT_VERSION.dylib .libs/wt
          fi
        fi
  "compile wiredtiger":
    - *configure_wiredtiger
    - *make_wiredtiger
  "compile wiredtiger no linux ftruncate":
    - *configure_wiredtiger
    - command: shell.exec
      params:
        working_dir: "wiredtiger/build_posix"
        shell: bash
        script: |
          set -o errexit
          set -o verbose
          echo '#undef HAVE_FTRUNCATE' >> wiredtiger_config.h
    - *make_wiredtiger
  "compile wiredtiger address sanitizer":
    - command: shell.exec
      params:
        working_dir: "wiredtiger/build_posix"
        shell: bash
        script: |
          set -o errexit
          set -o verbose
          sh reconf
          if [ "$OS" != "Windows_NT" ]; then
            CC=/opt/mongodbtoolchain/v3/bin/clang CXX=/opt/mongodbtoolchain/v3/bin/clang++ PATH=/opt/mongodbtoolchain/v3/bin:$PATH CFLAGS="-ggdb -fPIC -fno-omit-frame-pointer -fsanitize=address" \
              ../configure ${configure_python_setting|} \
              --enable-diagnostic --with-builtins=lz4,snappy,zlib
          fi
    - *make_wiredtiger
  "compile wiredtiger with builtins":
    - command: shell.exec
      params:
        working_dir: "wiredtiger/build_posix"
        shell: bash
        script: |
          set -o errexit
          set -o verbose
          sh reconf
          if [ "$OS" != "Windows_NT" ]; then
            CC=/opt/mongodbtoolchain/v3/bin/gcc CXX=/opt/mongodbtoolchain/v3/bin/g++ PATH=/opt/mongodbtoolchain/v3/bin:$PATH CFLAGS="-ggdb -fPIC" \
              ../configure ${configure_python_setting|} \
              --enable-strict --enable-diagnostic --with-builtins=lz4,snappy,zlib
          fi
    - *make_wiredtiger
  "make check directory":
    command: shell.exec
    params:
      working_dir: "wiredtiger/build_posix"
      script: |
        set -o errexit
        set -o verbose

        ${test_env_vars|} ${make_command|make} VERBOSE=1 check -C ${directory}  ${smp_command|} 2>&1
  "make check all":
    command: shell.exec
    params:
      working_dir: "wiredtiger/build_posix"
      script: |
        set -o errexit
        set -o verbose

        ${test_env_vars|} ${make_command|make} VERBOSE=1 check ${smp_command|} 2>&1
  "unit test":
    command: shell.exec
    params:
      working_dir: "wiredtiger/build_posix"
      script: |
        set -o errexit
        set -o verbose

        ${test_env_vars|} ${python_binary|python} ../test/suite/run.py ${unit_test_args|-v 2} ${smp_command|} 2>&1
<<<<<<< HEAD
  # Temporarily disabled
  # "test format":
  #   command: shell.exec
  #   params:
  #     working_dir: "wiredtiger/build_posix/test/format"
  #     script: |
  #       set -o errexit
  #       set -o verbose
  #       for i in $(seq ${times|1}); do
  #         ./t -1 -c ${config|../../../test/format/CONFIG.stress} ${extra_args|}
  #       done
=======
  "format test":
    command: shell.exec
    params:
      working_dir: "wiredtiger/build_posix/test/format"
      script: |
        set -o errexit
        set -o verbose
        for i in $(seq ${times|1}); do
          ./t -1 -c ${config|../../../test/format/CONFIG.stress} ${extra_args|} 2>&1
        done
  "format test script":
    command: shell.exec
    params:
      working_dir: "wiredtiger/test/format"
      script: |
        set -o errexit
        set -o verbose
        for i in $(seq ${times|1}); do
          ${test_env_vars|} ${format_test_setting|} ./format.sh ${smp_command|} ${format_test_script_args|} 2>&1
        done
>>>>>>> 5bd9fdfc
  "many dbs test":
    command: shell.exec
    params:
      working_dir: "wiredtiger/build_posix/test/manydbs"
      script: |
        set -o errexit
        set -o verbose
<<<<<<< HEAD
        ${test_env_vars|} ./t ${many_db_args|}
  # Temporarily disabled
  # "thread test":
  #   command: shell.exec
  #   parms:
  #     working_dir: "wiredtiger/build_posix/test/thread"
  #     script: |
  #       set -o errexit
  #       set -o verbose
  #       ${test_env_vars|} ./t ${thread_test_args|}
  # Temporarily disabled
  # "random abort test":
  #   command: shell.exec
  #   parms:
  #     working_dir: "wiredtiger/build_posix/test/csuite"
  #     script: |
  #       set -o errexit
  #       set -o verbose
  #       ${test_env_vars|} ./test_random_abort ${random_abort_args|}
=======
        ${test_env_vars|} ./t ${many_db_args|} 2>&1
  "thread test":
    command: shell.exec
    params:
      working_dir: "wiredtiger/build_posix/test/thread"
      script: |
        set -o errexit
        set -o verbose
        ${test_env_vars|} ./t ${thread_test_args|} 2>&1
  "random abort test":
    command: shell.exec
    params:
      working_dir: "wiredtiger/build_posix/test/csuite"
      script: |
        set -o errexit
        set -o verbose
        ${test_env_vars|} ./test_random_abort ${random_abort_args|} 2>&1
  "timestamp abort test":
    command: shell.exec
    params:
      working_dir: "wiredtiger/build_posix/test/csuite"
      script: |
        set -o errexit
        set -o verbose
        ${test_env_vars|} ./test_timestamp_abort ${timestamp_abort_args|} 2>&1
  "truncated log test":
    command: shell.exec
    params:
      working_dir: "wiredtiger/build_posix/test/csuite"
      script: |
        set -o errexit
        set -o verbose
        ${test_env_vars|} ./test_truncated_log ${truncated_log_args|} 2>&1
  "recovery stress test script":
    command: shell.exec
    params:
      working_dir: "wiredtiger/build_posix/test/csuite"
      script: |
        set -o errexit
        set -o verbose

        for i in $(seq ${times|1}); do
          # Run the various combinations of args.  Let time and threads be random.
          # Run current version with write-no-sync txns.
          ${test_env_vars|} ./test_random_abort 2>&1
          ${test_env_vars|} ./test_timestamp_abort 2>&1

          # Current version with memory-based txns (MongoDB usage).
          ${test_env_vars|} ./test_random_abort -m 2>&1
          ${test_env_vars|} ./test_timestamp_abort -m 2>&1

          # V1 log compatibility mode with write-no-sync txns.
          ${test_env_vars|} ./test_random_abort -C 2>&1
          ${test_env_vars|} ./test_timestamp_abort -C 2>&1

          # V1 log compatibility mode with memory-based txns.
          ${test_env_vars|} ./test_random_abort -C -m 2>&1
          ${test_env_vars|} ./test_timestamp_abort -C -m 2>&1

          ${test_env_vars|} ./test_truncated_log ${truncated_log_args|} 2>&1

          # Just let the system take a breath
          sleep 10s
        done
>>>>>>> 5bd9fdfc
  "upload artifact":
    - command: archive.targz_pack
      params:
        target: "wiredtiger.tgz"
        source_dir: "wiredtiger"
        include:
          - "./**"
    - command: s3.put
      params:
        aws_secret: ${aws_secret}
        aws_key: ${aws_key}
        local_file: wiredtiger.tgz
        bucket: build_external
        permissions: public-read
        content_type: application/tar
        display_name: Artifacts
        remote_file: wiredtiger/${build_variant}/${revision}/artifacts/${task_name}_${build_id}.tgz
  "cleanup":
    command: shell.exec
    params:
      script: |
        rm -rf "wiredtiger"
        rm -rf "wiredtiger.tgz"

  # Temporarily disabled
  # "checkpoint test":
  #   command: shell.exec
  #   params:
  #     working_dir: "wiredtiger/build_posix/test/checkpoint"
  #     script: |
  #       set -o errexit
  #       set -o verbose
  #       ./t ${checkpoint_args} 2>&1

  "checkpoint stress test":
    command: shell.exec
    params:
      working_dir: "wiredtiger/build_posix/test/checkpoint"
      shell: bash
      script: |
        set -o errexit
        set -o verbose

        export WIREDTIGER_CONFIG='checkpoint_sync=0,transaction_sync=(method=none)'
        CMD='./t -h WT_TEST.$i.$t -t r -r 2 -W 3 -n 1000000 -k 1000000 -C "cache_size=100MB"'

        for i in $(seq ${times|1}); do
          for t in $(seq ${no_of_procs|1}); do
            eval nohup $CMD > nohup.out.$i.$t 2>&1 &
          done

          for t in $(seq ${no_of_procs|1}); do
            wait -n || exit $?
          done
        done

pre:
  - func: "cleanup"
post:
  - func: "upload artifact"
  - func: "cleanup"

tasks:
  # Base compile task on posix flavours
  - name: compile
    tags: ["pull_request"]
    commands:
      - func: "get project"
      - func: "compile wiredtiger"

  - name: compile-asan
    tags: ["pull_request"]
    commands:
      - func: "get project"
      - func: "compile wiredtiger"
        vars:
          configure_env_vars: CC=/opt/mongodbtoolchain/v3/bin/clang CXX=/opt/mongodbtoolchain/v3/bin/clang++ PATH=/opt/mongodbtoolchain/v3/bin:$PATH CFLAGS="-fsanitize=address -fno-omit-frame-pointer -ggdb"
          posix_configure_flags: --enable-silent-rules --enable-strict --enable-diagnostic --disable-static

  - name: compile-msan
    commands:
      - func: "get project"
      - func: "compile wiredtiger"
        vars:
          configure_env_vars: CC=/opt/mongodbtoolchain/v3/bin/clang CXX=/opt/mongodbtoolchain/v3/bin/clang++ PATH=/opt/mongodbtoolchain/v3/bin:$PATH CFLAGS="-fsanitize=memory -ggdb"
          posix_configure_flags: --enable-silent-rules --enable-strict --enable-diagnostic --disable-static

  - name: compile-ubsan
    commands:
      - func: "get project"
      - func: "compile wiredtiger"
        vars:
          configure_env_vars: CC=/opt/mongodbtoolchain/v3/bin/gcc CXX=/opt/mongodbtoolchain/v3/bin/g++ PATH=/opt/mongodbtoolchain/v3/bin:$PATH CFLAGS="-fsanitize=undefined -ggdb"
          posix_configure_flags: --enable-silent-rules --enable-strict --enable-diagnostic

  # production build with --disable-shared
  - name: compile-production-disable-shared
    tags: ["pull_request"]
    commands:
      - func: "get project"
      - func: "compile wiredtiger"
        vars:
          posix_configure_flags: --enable-silent-rules --enable-strict --disable-shared

  # production build with --disable-static
  - name: compile-production-disable-static
    tags: ["pull_request"]
    commands:
      - func: "get project"
      - func: "compile wiredtiger"
        vars:
          posix_configure_flags: --enable-silent-rules --enable-strict --disable-static --enable-lz4 --enable-snappy --enable-zlib --enable-zstd --enable-python

  - name: compile-linux-no-ftruncate
    commands:
      - func: "get project"
      - func: "compile wiredtiger no linux ftruncate"
        vars:
          posix_configure_flags: --enable-silent-rules --enable-diagnostic --enable-strict --enable-python

  - name: compile-wtperf
    commands:
      - func: "get project"
      - func: "compile wiredtiger"
        vars:
          posix_configure_flags: --enable-strict --enable-diagnostic

  - name: compile-gcc
    tags: ["pull_request", "pull_request_compilers"]
    commands:
      - func: "get project"
      - func: "compile wiredtiger"
        vars:
          configure_env_vars: CC=gcc-4.8 CXX=g++-4.8 CFLAGS="-ggdb -fPIC"
      - func: "compile wiredtiger"
        vars:
          configure_env_vars: CC=gcc-5 CXX=g++-5 CFLAGS="-ggdb -fPIC"
      - func: "compile wiredtiger"
        vars:
          configure_env_vars: CC=gcc-6 CXX=g++-6 CFLAGS="-ggdb -fPIC"
      - func: "compile wiredtiger"
        vars:
          configure_env_vars: CC=gcc-6 CXX=g++-6 CFLAGS="-ggdb -fPIC" CPPFLAGS=-fvisibility=hidden
      - func: "compile wiredtiger"
        vars:
          configure_env_vars: CC=gcc-7 CXX=g++-7 CFLAGS="-ggdb -fPIC"
      - func: "compile wiredtiger"
        vars:
          configure_env_vars: CC=gcc-8 CXX=g++-8 CFLAGS="-ggdb -fPIC"
      - func: "compile wiredtiger"
        vars:
          configure_env_vars: CC=gcc-9 CXX=g++-9 CFLAGS="-ggdb -fPIC"

  - name: compile-clang
    tags: ["pull_request", "pull_request_compilers"]
    commands:
      - func: "get project"
      - func: "compile wiredtiger"
        vars:
          configure_env_vars: CC=clang-3.9 CXX=clang++-3.9 CFLAGS="-ggdb -fPIC"
      - func: "compile wiredtiger"
        vars:
          configure_env_vars: CC=clang-4.0 CXX=clang++-4.0 CFLAGS="-ggdb -fPIC"
      - func: "compile wiredtiger"
        vars:
          configure_env_vars: CC=clang-5.0 CXX=clang++-5.0 CFLAGS="-ggdb -fPIC"
      - func: "compile wiredtiger"
        vars:
          configure_env_vars: CC=clang-6.0 CXX=clang++-6.0 CFLAGS="-ggdb -fPIC"
      - func: "compile wiredtiger"
        vars:
          configure_env_vars: CC=clang-7 CXX=clang++-7 CFLAGS="-ggdb -fPIC"
      - func: "compile wiredtiger"
        vars:
          configure_env_vars: CC=clang-8 CXX=clang++-8 CFLAGS="-ggdb -fPIC"

  - name: make-check-test
    depends_on:
      - name: compile
    commands:
      - func: "fetch artifacts"
      - func: "compile wiredtiger"
      - func: "make check all"

  - name: make-check-msan-test
    depends_on:
      - name: compile-msan
    commands:
      - func: "fetch artifacts"
        vars:
          dependent_task: compile-msan
      - func: "compile wiredtiger"
        vars:
          configure_env_vars: CC=/opt/mongodbtoolchain/v3/bin/clang CXX=/opt/mongodbtoolchain/v3/bin/clang++ PATH=/opt/mongodbtoolchain/v3/bin:$PATH CFLAGS="-fsanitize=memory -ggdb"
          posix_configure_flags: --enable-silent-rules --enable-strict --enable-diagnostic --disable-static
      - func: "make check all"
        vars:
          test_env_vars: MSAN_OPTIONS=abort_on_error=1:disable_coredump=0 MSAN_SYMBOLIZER_PATH=/opt/mongodbtoolchain/v3/bin/llvm-symbolizer TESTUTIL_SLOW_MACHINE=1

  - name: make-check-asan-test
    depends_on:
      - name: compile-asan
    commands:
      - func: "fetch artifacts"
        vars:
          dependent_task: compile-asan
      - func: "compile wiredtiger"
        vars:
          configure_env_vars: CC=/opt/mongodbtoolchain/v3/bin/clang CXX=/opt/mongodbtoolchain/v3/bin/clang++ PATH=/opt/mongodbtoolchain/v3/bin:$PATH CFLAGS="-fsanitize=address -fno-omit-frame-pointer -ggdb"
          posix_configure_flags: --enable-silent-rules --enable-strict --enable-diagnostic --disable-static
      - func: "make check all"
        vars:
          test_env_vars: ASAN_OPTIONS=detect_leaks=1:abort_on_error=1:disable_coredump=0 ASAN_SYMBOLIZER_PATH=/opt/mongodbtoolchain/v3/bin/llvm-symbolizer

  - name: make-check-linux-no-ftruncate-test
    depends_on:
      - name: compile-linux-no-ftruncate
    commands:
      - func: "fetch artifacts"
        vars:
          dependent_task: compile-linux-no-ftruncate
      - func: "compile wiredtiger no linux ftruncate"
        vars:
          posix_configure_flags: --enable-silent-rules --enable-diagnostic --enable-strict --enable-python
      - func: "make check all"

  # Start of normal make check test tasks

  - name: lang-python-test
    tags: ["pull_request"]
    depends_on:
      - name: compile
    commands:
      - func: "fetch artifacts"
      - func: "compile wiredtiger"
      - func: "make check directory"
        vars:
          directory: lang/python

  - name: examples-c-test
    tags: ["pull_request"]
    depends_on:
      - name: compile
    commands:
      - func: "fetch artifacts"
      - func: "compile wiredtiger"
      - func: "make check directory"
        vars:
          directory: examples/c

  - name: examples-c-asan-test
    tags: ["pull_request"]
    depends_on:
      - name: compile-asan
    commands:
      - func: "fetch artifacts"
        vars:
          dependent_task: compile-asan
      - func: "compile wiredtiger"
        vars:
          configure_env_vars: CC=/opt/mongodbtoolchain/v3/bin/clang CXX=/opt/mongodbtoolchain/v3/bin/clang++ PATH=/opt/mongodbtoolchain/v3/bin:$PATH CFLAGS="-fsanitize=address -ggdb"
          posix_configure_flags: --enable-silent-rules --enable-strict --enable-diagnostic --disable-static
      - func: "make check directory"
        vars:
          test_env_vars: ASAN_OPTIONS=detect_leaks=1:abort_on_error=1:disable_coredump=0 ASAN_SYMBOLIZER_PATH=/opt/mongodbtoolchain/v3/bin/llvm-symbolizer
          directory: examples/c

  - name: examples-c-production-disable-shared-test
    tags: ["pull_request"]
    depends_on:
      - name: compile-production-disable-shared
    commands:
      - func: "fetch artifacts"
        vars:
          dependent_task: compile-production-disable-shared
      - func: "compile wiredtiger"
        vars:
          posix_configure_flags: --enable-silent-rules --enable-strict --disable-shared
      - func: "make check directory"
        vars:
          directory: examples/c

  - name: examples-c-production-disable-static-test
    tags: ["pull_request"]
    depends_on:
      - name: compile-production-disable-static
    commands:
      - func: "fetch artifacts"
        vars:
          dependent_task: compile-production-disable-static
      - func: "compile wiredtiger"
        vars:
          posix_configure_flags: --enable-silent-rules --enable-strict --disable-static --enable-lz4 --enable-snappy --enable-zlib --enable-zstd --enable-python
      - func: "make check directory"
        vars:
          directory: examples/c

  - name: bloom-test
    tags: ["pull_request"]
    depends_on:
      - name: compile
    commands:
      - func: "fetch artifacts"
      - func: "compile wiredtiger"
      - func: "make check directory"
        vars:
          directory: test/bloom

  # Temporarily disabled
  # - name: checkpoint-test
  #   tags: ["pull_request"]
  #   depends_on:
  #     - name: compile
  #   commands:
  #     - func: "fetch artifacts"
  #     - func: "compile wiredtiger"
  #     - func: "make check directory"
  #       vars:
  #         directory: test/checkpoint

  - name: cursor-order-test
    tags: ["pull_request"]
    depends_on:
      - name: compile
    commands:
      - func: "fetch artifacts"
      - func: "compile wiredtiger"
      - func: "make check directory"
        vars:
          directory: test/cursor_order

  # Temporarily disabled
  # - name: fops-test
  #   tags: ["pull_request"]
  #   depends_on:
  #     - name: compile
  #   commands:
  #     - func: "fetch artifacts"
  #     - func: "compile wiredtiger"
  #     - func: "make check directory"
  #       vars:
  #         directory: test/fops

  # Temporarily disabled
  # - name: format-test
  #   tags: ["pull_request"]
  #   depends_on:
  #     - name: compile
  #   commands:
  #     - func: "fetch artifacts"
  #     - func: "compile wiredtiger"
  #     - func: "make check directory"
  #       vars:
  #         directory: test/format

  - name: huge-test
    tags: ["pull_request"]
    depends_on:
      - name: compile
    commands:
      - func: "fetch artifacts"
      - func: "compile wiredtiger"
      - func: "make check directory"
        vars:
          directory: test/huge

  - name: manydbs-test
    tags: ["pull_request"]
    depends_on:
      - name: compile
    commands:
      - func: "fetch artifacts"
      - func: "compile wiredtiger"
      - func: "make check directory"
        vars:
          directory: test/manydbs

  - name: packing-test
    tags: ["pull_request"]
    depends_on:
      - name: compile
    commands:
      - func: "fetch artifacts"
      - func: "compile wiredtiger"
      - func: "make check directory"
        vars:
          directory: test/packing

  - name: readonly-test
    tags: ["pull_request"]
    depends_on:
      - name: compile
    commands:
      - func: "fetch artifacts"
      - func: "compile wiredtiger"
      - func: "make check directory"
        vars:
          directory: test/readonly

  - name: salvage-test
    tags: ["pull_request"]
    depends_on:
      - name: compile
    commands:
      - func: "fetch artifacts"
      - func: "compile wiredtiger"
      - func: "make check directory"
        vars:
          directory: test/salvage

  # Temporarily disabled
  # - name: thread-test
  #   tags: ["pull_request"]
  #   depends_on:
  #     - name: compile
  #   commands:
  #     - func: "fetch artifacts"
  #     - func: "compile wiredtiger"
  #     - func: "make check directory"
  #       vars:
  #         directory: test/thread

  - name: bench-wtperf-test
    tags: ["pull_request"]
    depends_on:
      - name: compile
    commands:
      - func: "fetch artifacts"
      - func: "compile wiredtiger"
      - func: "make check directory"
        vars:
          directory: bench/wtperf

  # End of normal make check test tasks

  - name: ubsan-test
    depends_on:
      - name: compile-ubsan
    commands:
      - func: "fetch artifacts"
      - func: "compile wiredtiger"
        vars:
          configure_env_vars: CC=/opt/mongodbtoolchain/v3/bin/gcc CXX=/opt/mongodbtoolchain/v3/bin/g++ PATH=/opt/mongodbtoolchain/v3/bin:$PATH CFLAGS="-fsanitize=undefined -ggdb"
          posix_configure_flags: --enable-silent-rules --enable-strict --enable-diagnostic
      - command: shell.exec
        params:
          working_dir: "wiredtiger/build_posix/examples/c"
          script: |
            set -o errexit
            set -o verbose
            UBSAN_OPTIONS=print_stacktrace=1:halt_on_error=1:abort_on_error=1:disable_coredump=0 ./ex_access

  # Start of csuite test tasks

  # Temporarily disabled
  # - name: csuite-import-test
  #   tags: ["pull_request"]
  #   depends_on:
  #     - name: compile
  #   commands:
  #     - func: "fetch artifacts"
  #     - command: shell.exec
  #       params:
  #         working_dir: "wiredtiger/build_posix"
  #         script: |
  #           set -o errexit
  #           set -o verbose

  #           ${test_env_vars|} $(pwd)/../test/csuite/import/smoke.sh 2>&1

  # Temporarily disabled
  # - name: csuite-random-abort-test
  #   tags: ["pull_request"]
  #   depends_on:
  #     - name: compile
  #   commands:
  #     - func: "fetch artifacts"
  #     - command: shell.exec
  #       params:
  #         working_dir: "wiredtiger/build_posix"
  #         script: |
  #           set -o errexit
  #           set -o verbose

  #           ${test_env_vars|} $(pwd)/../test/csuite/random_abort/smoke.sh 2>&1

  - name: csuite-random-directio-test
    tags: ["pull_request"]
    depends_on:
      - name: compile
    commands:
      - func: "fetch artifacts"
      - command: shell.exec
        params:
          working_dir: "wiredtiger/build_posix"
          script: |
            set -o errexit
            set -o verbose

            ${test_env_vars|} $(pwd)/../test/csuite/random_directio/smoke.sh 2>&1

  # Temporarily disabled
  # - name: csuite-schema-abort-test
  #   tags: ["pull_request"]
  #   depends_on:
  #     - name: compile
  #   commands:
  #     - func: "fetch artifacts"
  #     - command: shell.exec
  #       params:
  #         working_dir: "wiredtiger/build_posix"
  #         script: |
  #           set -o errexit
  #           set -o verbose

  #           ${test_env_vars|} $(pwd)/../test/csuite/schema_abort/smoke.sh 2>&1

  # Temporarily disabled
  # - name: csuite-timestamp-abort-test
  #   tags: ["pull_request"]
  #   depends_on:
  #     - name: compile
  #   commands:
  #     - func: "fetch artifacts"
  #     - command: shell.exec
  #       params:
  #         working_dir: "wiredtiger/build_posix"
  #         script: |
  #           set -o errexit
  #           set -o verbose

  #           ${test_env_vars|} $(pwd)/../test/csuite/timestamp_abort/smoke.sh 2>&1

  - name: csuite-scope-test
    tags: ["pull_request"]
    depends_on:
      - name: compile
    commands:
      - func: "fetch artifacts"
      - command: shell.exec
        params:
          working_dir: "wiredtiger/build_posix"
          script: |
            set -o errexit
            set -o verbose

            ${test_env_vars|} $(pwd)/test/csuite/test_scope 2>&1

  - name: csuite-truncated-log-test
    tags: ["pull_request"]
    depends_on:
      - name: compile
    commands:
      - func: "fetch artifacts"
      - func: "truncated log test"

  - name: csuite-wt1965-col-efficiency-test
    tags: ["pull_request"]
    depends_on:
      - name: compile
    commands:
      - func: "fetch artifacts"
      - command: shell.exec
        params:
          working_dir: "wiredtiger/build_posix"
          script: |
            set -o errexit
            set -o verbose

            ${test_env_vars|} $(pwd)/test/csuite/test_wt1965_col_efficiency 2>&1

  - name: csuite-wt2403-lsm-workload-test
    tags: ["pull_request"]
    depends_on:
      - name: compile
    commands:
      - func: "fetch artifacts"
      - command: shell.exec
        params:
          working_dir: "wiredtiger/build_posix"
          script: |
            set -o errexit
            set -o verbose

            ${test_env_vars|} $(pwd)/test/csuite/test_wt2403_lsm_workload 2>&1

  - name: csuite-wt2447-join-main-table-test
    tags: ["pull_request"]
    depends_on:
      - name: compile
    commands:
      - func: "fetch artifacts"
      - command: shell.exec
        params:
          working_dir: "wiredtiger/build_posix"
          script: |
            set -o errexit
            set -o verbose

            ${test_env_vars|} $(pwd)/test/csuite/test_wt2447_join_main_table 2>&1

  - name: csuite-wt2695-checksum-test
    tags: ["pull_request"]
    depends_on:
      - name: compile
    commands:
      - func: "fetch artifacts"
      - command: shell.exec
        params:
          working_dir: "wiredtiger/build_posix"
          script: |
            set -o errexit
            set -o verbose

            ${test_env_vars|} $(pwd)/test/csuite/test_wt2695_checksum 2>&1

  - name: csuite-wt2592-join-schema-test
    tags: ["pull_request"]
    depends_on:
      - name: compile
    commands:
      - func: "fetch artifacts"
      - command: shell.exec
        params:
          working_dir: "wiredtiger/build_posix"
          script: |
            set -o errexit
            set -o verbose

            ${test_env_vars|} $(pwd)/test/csuite/test_wt2592_join_schema 2>&1

  - name: csuite-wt2719-reconfig-test
    tags: ["pull_request"]
    depends_on:
      - name: compile
    commands:
      - func: "fetch artifacts"
      - command: shell.exec
        params:
          working_dir: "wiredtiger/build_posix"
          script: |
            set -o errexit
            set -o verbose

            ${test_env_vars|} $(pwd)/test/csuite/test_wt2719_reconfig 2>&1

  - name: csuite-wt2999-join-extractor-test
    tags: ["pull_request"]
    depends_on:
      - name: compile
    commands:
      - func: "fetch artifacts"
      - command: shell.exec
        params:
          working_dir: "wiredtiger/build_posix"
          script: |
            set -o errexit
            set -o verbose

            ${test_env_vars|} $(pwd)/test/csuite/test_wt2999_join_extractor 2>&1

  - name: csuite-wt3120-filesys-test
    tags: ["pull_request"]
    depends_on:
      - name: compile
    commands:
      - func: "fetch artifacts"
      - command: shell.exec
        params:
          working_dir: "wiredtiger/build_posix"
          script: |
            set -o errexit
            set -o verbose

            ${test_env_vars|} $(pwd)/test/csuite/test_wt3120_filesys 2>&1

  - name: csuite-wt3135-search-near-collator-test
    tags: ["pull_request"]
    depends_on:
      - name: compile
    commands:
      - func: "fetch artifacts"
      - command: shell.exec
        params:
          working_dir: "wiredtiger/build_posix"
          script: |
            set -o errexit
            set -o verbose

            ${test_env_vars|} $(pwd)/test/csuite/test_wt3135_search_near_collator 2>&1

  - name: csuite-wt3184-dup-index-collator-test
    tags: ["pull_request"]
    depends_on:
      - name: compile
    commands:
      - func: "fetch artifacts"
      - command: shell.exec
        params:
          working_dir: "wiredtiger/build_posix"
          script: |
            set -o errexit
            set -o verbose

            ${test_env_vars|} $(pwd)/test/csuite/test_wt3184_dup_index_collator 2>&1

  - name: csuite-wt3363-checkpoint-op-races-test
    tags: ["pull_request"]
    depends_on:
      - name: compile
    commands:
      - func: "fetch artifacts"
      - command: shell.exec
        params:
          working_dir: "wiredtiger/build_posix"
          script: |
            set -o errexit
            set -o verbose

            ${test_env_vars|} $(pwd)/test/csuite/test_wt3363_checkpoint_op_races 2>&1

  - name: csuite-wt3874-pad-byte-collator-test
    tags: ["pull_request"]
    depends_on:
      - name: compile
    commands:
      - func: "fetch artifacts"
      - command: shell.exec
        params:
          working_dir: "wiredtiger/build_posix"
          script: |
            set -o errexit
            set -o verbose

            ${test_env_vars|} $(pwd)/test/csuite/test_wt3874_pad_byte_collator 2>&1

  - name: csuite-wt4105-large-doc-small-upd-test
    tags: ["pull_request"]
    depends_on:
      - name: compile
    commands:
      - func: "fetch artifacts"
      - command: shell.exec
        params:
          working_dir: "wiredtiger/build_posix"
          script: |
            set -o errexit
            set -o verbose

            ${test_env_vars|} $(pwd)/test/csuite/test_wt4105_large_doc_small_upd 2>&1

  - name: csuite-wt4117-checksum-test
    tags: ["pull_request"]
    depends_on:
      - name: compile
    commands:
      - func: "fetch artifacts"
      - command: shell.exec
        params:
          working_dir: "wiredtiger/build_posix"
          script: |
            set -o errexit
            set -o verbose

            ${test_env_vars|} $(pwd)/test/csuite/test_wt4117_checksum 2>&1

  - name: csuite-wt4156-metadata-salvage-test
    tags: ["pull_request"]
    depends_on:
      - name: compile
    commands:
      - func: "fetch artifacts"
      - command: shell.exec
        params:
          working_dir: "wiredtiger/build_posix"
          script: |
            set -o errexit
            set -o verbose

            ${test_env_vars|} $(pwd)/test/csuite/test_wt4156_metadata_salvage 2>&1

  - name: csuite-wt4699-json-test
    tags: ["pull_request"]
    depends_on:
      - name: compile
    commands:
      - func: "fetch artifacts"
      - command: shell.exec
        params:
          working_dir: "wiredtiger/build_posix"
          script: |
            set -o errexit
            set -o verbose

            ${test_env_vars|} $(pwd)/test/csuite/test_wt4699_json 2>&1

  # Temporarily disabled
  # - name: csuite-wt4803-cache-overflow-abort-test
  #   tags: ["pull_request"]
  #   depends_on:
  #     - name: compile
  #   commands:
  #     - func: "fetch artifacts"
  #     - command: shell.exec
  #       params:
  #         working_dir: "wiredtiger/build_posix"
  #         script: |
  #           set -o errexit
  #           set -o verbose

  #           ${test_env_vars|} $(pwd)/test/csuite/test_wt4803_cache_overflow_abort 2>&1

  - name: csuite-wt4891-meta-ckptlist-get-alloc-test
    tags: ["pull_request"]
    depends_on:
      - name: compile
    commands:
      - func: "fetch artifacts"
      - command: shell.exec
        params:
          working_dir: "wiredtiger/build_posix"
          script: |
            set -o errexit
            set -o verbose

            ${test_env_vars|} $(pwd)/test/csuite/test_wt4891_meta_ckptlist_get_alloc 2>&1

  - name: csuite-rwlock-test
    tags: ["pull_request"]
    depends_on:
      - name: compile
    commands:
      - func: "fetch artifacts"
      - command: shell.exec
        params:
          working_dir: "wiredtiger/build_posix"
          script: |
            set -o errexit
            set -o verbose

            ${test_env_vars|} $(pwd)/test/csuite/test_rwlock 2>&1

  - name: csuite-wt2246-col-append-test
    tags: ["pull_request"]
    depends_on:
      - name: compile
    commands:
      - func: "fetch artifacts"
      - command: shell.exec
        params:
          working_dir: "wiredtiger/build_posix"
          script: |
            set -o errexit
            set -o verbose

            ${test_env_vars|} $(pwd)/test/csuite/test_wt2246_col_append 2>&1

  # Temporarily disabled
  # - name: csuite-wt2323-join-visibility-test
  #   tags: ["pull_request"]
  #   depends_on:
  #     - name: compile
  #   commands:
  #     - func: "fetch artifacts"
  #     - command: shell.exec
  #       params:
  #         working_dir: "wiredtiger/build_posix"
  #         script: |
  #           set -o errexit
  #           set -o verbose

  #           ${test_env_vars|} $(pwd)/test/csuite/test_wt2323_join_visibility 2>&1

  - name: csuite-wt2535-insert-race-test
    tags: ["pull_request"]
    depends_on:
      - name: compile
    commands:
      - func: "fetch artifacts"
      - command: shell.exec
        params:
          working_dir: "wiredtiger/build_posix"
          script: |
            set -o errexit
            set -o verbose

            ${test_env_vars|} $(pwd)/test/csuite/test_wt2535_insert_race 2>&1

  - name: csuite-wt2834-join-bloom-fix-test
    tags: ["pull_request"]
    depends_on:
      - name: compile
    commands:
      - func: "fetch artifacts"
      - command: shell.exec
        params:
          working_dir: "wiredtiger/build_posix"
          script: |
            set -o errexit
            set -o verbose

            ${test_env_vars|} $(pwd)/test/csuite/test_wt2834_join_bloom_fix 2>&1

  # Temporarily disabled
  # - name: csuite-wt2853-perf-test
  #   tags: ["pull_request"]
  #   depends_on:
  #     - name: compile
  #   commands:
  #     - func: "fetch artifacts"
  #     - command: shell.exec
  #       params:
  #         working_dir: "wiredtiger/build_posix"
  #         script: |
  #           set -o errexit
  #           set -o verbose

  #           ${test_env_vars|} $(pwd)/test/csuite/test_wt2853_perf 2>&1

  - name: csuite-wt2909-checkpoint-integrity-test
    tags: ["pull_request"]
    depends_on:
      - name: compile
    commands:
      - func: "fetch artifacts"
      - command: shell.exec
        params:
          working_dir: "wiredtiger/build_posix"
          script: |
            set -o errexit
            set -o verbose

            ${test_env_vars|} $(pwd)/test/csuite/test_wt2909_checkpoint_integrity 2>&1

  - name: csuite-wt3338-partial-update-test
    tags: ["pull_request"]
    depends_on:
      - name: compile
    commands:
      - func: "fetch artifacts"
      - command: shell.exec
        params:
          working_dir: "wiredtiger/build_posix"
          script: |
            set -o errexit
            set -o verbose

            ${test_env_vars|} $(pwd)/test/csuite/test_wt3338_partial_update 2>&1

  - name: csuite-wt4333-handle-locks-test
    tags: ["pull_request"]
    depends_on:
      - name: compile
    commands:
      - func: "fetch artifacts"
      - command: shell.exec
        params:
          working_dir: "wiredtiger/build_posix"
          script: |
            set -o errexit
            set -o verbose

            ${test_env_vars|} $(pwd)/test/csuite/test_wt4333_handle_locks 2>&1

  # End of csuite test tasks

  # Start of Python unit test tasks

  - name: unit-test
    depends_on:
    - name: compile
    commands:
      - func: "fetch artifacts"
      - func: "unit test"

  - name: unit-test-long
    depends_on:
    - name: compile
    commands:
      - func: "fetch artifacts"
      - func: "unit test"
        vars:
          unit_test_args: -v 2 --long

  - name: unit-linux-no-ftruncate-test
    depends_on:
    - name: compile-linux-no-ftruncate
    commands:
      - func: "fetch artifacts"
        vars:
          dependent_task: compile-linux-no-ftruncate
      - func: "unit test"

  # Break out Python unit tests into multiple buckets/tasks based on test name and runtime
  # The test/suite/run.py script can work out test names by casting each command argument
  # with "test_" prefix and "*.py" postfix.
  #
  # One example:
  # "test/suite/run.py [ab]" will be translated to testing "test_a*.py" and "test_b*.py"

  - name: unit-test-bucket00
    tags: ["pull_request", "unit_test"]
    depends_on:
    - name: compile
    commands:
      - func: "fetch artifacts"
      - command: shell.exec
        params:
          working_dir: "wiredtiger/build_posix"
          script: |
            set -o errexit
            set -o verbose

            ${test_env_vars|} ${python_binary|python} ../test/suite/run.py [ab] ${unit_test_args|-v 2} ${smp_command|} 2>&1

  - name: unit-test-bucket01
    tags: ["pull_request", "unit_test"]
    depends_on:
    - name: compile
    commands:
      - func: "fetch artifacts"
      - command: shell.exec
        params:
          working_dir: "wiredtiger/build_posix"
          script: |
            set -o errexit
            set -o verbose

            # Reserve this bucket only for compat tests, which take a long time to run
            ${test_env_vars|} ${python_binary|python} ../test/suite/run.py compat ${unit_test_args|-v 2} ${smp_command|} 2>&1

  - name: unit-test-bucket02
    tags: ["pull_request", "unit_test"]
    depends_on:
    - name: compile
    commands:
      - func: "fetch artifacts"
      - command: shell.exec
        params:
          working_dir: "wiredtiger/build_posix"
          script: |
            set -o errexit
            set -o verbose

            # Non-compat tests in the 'c' family
            non_compat_tests=$(ls ../test/suite/test_c*.py | xargs -n1 basename | grep -v compat)
            ${test_env_vars|} ${python_binary|python} ../test/suite/run.py $non_compat_tests ${unit_test_args|-v 2} ${smp_command|} 2>&1

  - name: unit-test-bucket03
    tags: ["pull_request", "unit_test"]
    depends_on:
    - name: compile
    commands:
      - func: "fetch artifacts"
      - command: shell.exec
        params:
          working_dir: "wiredtiger/build_posix"
          script: |
            set -o errexit
            set -o verbose

            ${test_env_vars|} ${python_binary|python} ../test/suite/run.py [defghijk] ${unit_test_args|-v 2} ${smp_command|} 2>&1

  - name: unit-test-bucket04
    tags: ["pull_request", "unit_test"]
    depends_on:
    - name: compile
    commands:
      - func: "fetch artifacts"
      - command: shell.exec
        params:
          working_dir: "wiredtiger/build_posix"
          script: |
            set -o errexit
            set -o verbose

            ${test_env_vars|} ${python_binary|python} ../test/suite/run.py [lmnopq] ${unit_test_args|-v 2} ${smp_command|} 2>&1

  - name: unit-test-bucket05
    tags: ["pull_request", "unit_test"]
    depends_on:
    - name: compile
    commands:
      - func: "fetch artifacts"
      - command: shell.exec
        params:
          working_dir: "wiredtiger/build_posix"
          script: |
            set -o errexit
            set -o verbose

            ${test_env_vars|} ${python_binary|python} ../test/suite/run.py [rs] ${unit_test_args|-v 2} ${smp_command|} 2>&1

  - name: unit-test-bucket06
    tags: ["pull_request", "unit_test"]
    depends_on:
    - name: compile
    commands:
      - func: "fetch artifacts"
      - command: shell.exec
        params:
          working_dir: "wiredtiger/build_posix"
          script: |
            set -o errexit
            set -o verbose

            # Reserve this bucket only for timestamp tests, which take a long time to run
            ${test_env_vars|} ${python_binary|python} ../test/suite/run.py timestamp ${unit_test_args|-v 2} ${smp_command|} 2>&1

  - name: unit-test-bucket07
    tags: ["pull_request", "unit_test"]
    depends_on:
    - name: compile
    commands:
      - func: "fetch artifacts"
      - command: shell.exec
        params:
          working_dir: "wiredtiger/build_posix"
          script: |
            set -o errexit
            set -o verbose

            # Non-timestamp tests in the 't' family
            non_ts_tests=$(ls ../test/suite/test_t*.py | xargs -n1 basename | grep -v timestamp)
            ${test_env_vars|} ${python_binary|python} ../test/suite/run.py $non_ts_tests ${unit_test_args|-v 2} ${smp_command|} 2>&1
            ${test_env_vars|} ${python_binary|python} ../test/suite/run.py [uvwxyz] ${unit_test_args|-v 2} ${smp_command|} 2>&1

  # End of Python unit test tasks

  - name: s-all
    tags: ["pull_request"]
    depends_on:
    - name: compile
    commands:
      - func: "fetch artifacts"
      - command: shell.exec
        params:
          working_dir: "wiredtiger/dist"
          script: |
            set -o errexit
            set -o verbose
            sh s_all -A -E 2>&1

  - name: conf-dump-test
    tags: ["pull_request"]
    depends_on:
    - name: compile
    commands:
      - func: "fetch artifacts"
      - command: shell.exec
        params:
          working_dir: "wiredtiger/build_posix/test"
          script: |
            set -o errexit
            set -o verbose

            ${test_env_vars|} ${python_binary|python} ../../test/wtperf/test_conf_dump.py 2>&1

  - name: compile-windows-alt
    tags: ["pull_request", "windows_only"]
    depends_on:
    - name: compile
    commands:
      - func: "fetch artifacts"
      - command: shell.exec
        params:
          working_dir: "wiredtiger"
          script: |
            set -o errexit
            set -o verbose

            pip install scons==3.1.1
            scons-3.1.1.bat ${smp_command|} "CFLAGS=/Gv /wd4090 /wd4996 /we4047 /we4024 /TC /we4100 /we4133" wiredtiger.dll libwiredtiger.lib

  - name: scons-check
    tags: ["pull_request", "windows_only"]
    depends_on:
    - name: compile
    commands:
      - func: "fetch artifacts"
      - command: shell.exec
        params:
          working_dir: "wiredtiger"
          script: |
            set -o errexit
            set -o verbose

            pip install scons==3.1.1
            scons-3.1.1.bat ${smp_command|} check

  # Temporarily disabled
  # - name: fops
  #   tags: ["pull_request"]
  #   depends_on:
  #   - name: compile
  #   commands:
  #     - func: "fetch artifacts"
  #     - command: shell.exec
  #       params:
  #         working_dir: "wiredtiger"
  #         script: |
  #           set -o errexit
  #           set -o verbose
  #           if [ "Windows_NT" = "$OS" ]; then
  #             cmd.exe /c t_fops.exe
  #           else
  #             build_posix/test/fops/t
  #           fi

  # Temporarily disabled
  # - name: format
  #   tags: ["windows_only"]
  #   depends_on:
  #   - name: compile
  #   commands:
  #     - func: "fetch artifacts"
  #     - command: shell.exec
  #       params:
  #         working_dir: "wiredtiger"
  #         script: |
  #           set -o errexit
  #           set -o verbose
  #           # format assumes we run it from the format directory
  #           cmd.exe /c "cd test\\format && ..\\..\\t_format.exe reverse=0 encryption=none logging_compression=none runs=20"

  - name: million-collection-test
    commands:
      - func: "get project"
      - func: "fetch mongo-tests repo"
      - command: shell.exec
        params:
          working_dir: mongo-tests
          script: |
            sudo su
            set -o errexit
            set -o verbose
            ulimit -n 1000000
            ulimit -c unlimited
            largescale/run-million-collection-test.sh .

  - name: compatibility-test-for-mongodb-releases
    commands:
      - func: "get project"
      - command: shell.exec
        params:
          working_dir: "wiredtiger"
          script: |
            set -o errexit
            set -o verbose
            test/evergreen/compatibility_test_for_mongodb_releases.sh

<<<<<<< HEAD
  # Temporarily disabled
  # - name: generate-datafile-little-endian
  #   depends_on:
  #     - name: compile
  #   commands:
  #     - func: "fetch artifacts"
  #     - func: "compile wiredtiger"
  #     - func: "test format"
  #       vars:
  #         times: 10
  #         config: ../../../test/format/CONFIG.endian
  #         extra_args: -h "WT_TEST.$i"
  #     - command: shell.exec
  #       params:
  #         working_dir: "wiredtiger/build_posix/test/format"
  #         shell: bash
  #         script: |
  #           set -o errexit
  #           set -o verbose
  #           # Archive the WT_TEST directories which include the generated wt data files
  #           tar -zcvf WT_TEST.tgz WT_TEST*
  #     - command: s3.put
  #       params:
  #         aws_secret: ${aws_secret}
  #         aws_key: ${aws_key}
  #         local_file: wiredtiger/build_posix/test/format/WT_TEST.tgz
  #         bucket: build_external
  #         permissions: public-read
  #         content_type: application/tar
  #         display_name: WT_TEST
  #         remote_file: wiredtiger/little-endian/${revision}/artifacts/WT_TEST.tgz

  # Temporarily disabled
  # - name: verify-datafile-little-endian
  #   depends_on:
  #   - name: compile
  #   - name: generate-datafile-little-endian
  #   commands:
  #     - func: "fetch artifacts"
  #     - func: "fetch artifacts from little-endian"
  #     - command: shell.exec
  #       params:
  #         working_dir: "wiredtiger"
  #         script: |
  #           set -o errexit
  #           set -o verbose
  #           ./test/evergreen/verify_wt_datafiles.sh 2>&1

  # Temporarily disabled
  # - name: verify-datafile-from-little-endian
  #   depends_on:
  #   - name: compile
  #   - name: generate-datafile-little-endian
  #     variant: little-endian
  #   commands:
  #     - func: "fetch artifacts"
  #     - func: "fetch artifacts from little-endian"
  #     - command: shell.exec
  #       params:
  #         working_dir: "wiredtiger"
  #         script: |
  #           set -o errexit
  #           set -o verbose
  #           ./test/evergreen/verify_wt_datafiles.sh 2>&1

  # Temporarily disabled
  # - name: generate-datafile-big-endian
  #   depends_on:
  #     - name: compile
  #   commands:
  #     - func: "fetch artifacts"
  #     - func: "compile wiredtiger"
  #     - func: "test format"
  #       vars:
  #         times: 10
  #         config: ../../../test/format/CONFIG.endian
  #         extra_args: -h "WT_TEST.$i"
  #     - command: shell.exec
  #       params:
  #         working_dir: "wiredtiger/build_posix/test/format"
  #         shell: bash
  #         script: |
  #           set -o errexit
  #           set -o verbose
  #           # Archive the WT_TEST directories which include the generated wt data files
  #           tar -zcvf WT_TEST.tgz WT_TEST*
  #     - command: s3.put
  #       params:
  #         aws_secret: ${aws_secret}
  #         aws_key: ${aws_key}
  #         local_file: wiredtiger/build_posix/test/format/WT_TEST.tgz
  #         bucket: build_external
  #         permissions: public-read
  #         content_type: application/tar
  #         display_name: WT_TEST
  #         remote_file: wiredtiger/big-endian/${revision}/artifacts/WT_TEST.tgz

  # Temporarily disabled
  # - name: verify-datafile-big-endian
  #   depends_on:
  #   - name: compile
  #   - name: generate-datafile-big-endian
  #   commands:
  #     - func: "fetch artifacts"
  #     - func: "fetch artifacts from big-endian"
  #     - command: shell.exec
  #       params:
  #         working_dir: "wiredtiger"
  #         script: |
  #           set -o errexit
  #           set -o verbose
  #           ./test/evergreen/verify_wt_datafiles.sh 2>&1

  # Temporarily disabled
  # - name: verify-datafile-from-big-endian
  #   depends_on:
  #   - name: compile
  #   - name: generate-datafile-big-endian
  #     variant: big-endian
  #   commands:
  #     - func: "fetch artifacts"
  #     - func: "fetch artifacts from big-endian"
  #     - command: shell.exec
  #       params:
  #         working_dir: "wiredtiger"
  #         script: |
  #           set -o errexit
  #           set -o verbose
  #           ./test/evergreen/verify_wt_datafiles.sh 2>&1
=======
  - name: generate-datafile-little-endian
    depends_on:
      - name: compile
    commands:
      - func: "fetch artifacts"
      - func: "compile wiredtiger"
      - func: "format test"
        vars:
          times: 10
          config: ../../../test/format/CONFIG.endian
          extra_args: -h "WT_TEST.$i"
      - command: shell.exec
        params:
          working_dir: "wiredtiger/build_posix/test/format"
          shell: bash
          script: |
            set -o errexit
            set -o verbose
            # Archive the WT_TEST directories which include the generated wt data files
            tar -zcvf WT_TEST.tgz WT_TEST*
      - command: s3.put
        params:
          aws_secret: ${aws_secret}
          aws_key: ${aws_key}
          local_file: wiredtiger/build_posix/test/format/WT_TEST.tgz
          bucket: build_external
          permissions: public-read
          content_type: application/tar
          display_name: WT_TEST
          remote_file: wiredtiger/little-endian/${revision}/artifacts/WT_TEST.tgz

  - name: verify-datafile-little-endian
    depends_on:
    - name: compile
    - name: generate-datafile-little-endian
    commands:
      - func: "fetch artifacts"
      - func: "fetch artifacts from little-endian"
      - command: shell.exec
        params:
          working_dir: "wiredtiger"
          script: |
            set -o errexit
            set -o verbose
            ./test/evergreen/verify_wt_datafiles.sh 2>&1

  - name: verify-datafile-from-little-endian
    depends_on:
    - name: compile
    - name: generate-datafile-little-endian
      variant: little-endian
    commands:
      - func: "fetch artifacts"
      - func: "fetch artifacts from little-endian"
      - command: shell.exec
        params:
          working_dir: "wiredtiger"
          script: |
            set -o errexit
            set -o verbose
            ./test/evergreen/verify_wt_datafiles.sh 2>&1

  - name: generate-datafile-big-endian
    depends_on:
      - name: compile
    commands:
      - func: "fetch artifacts"
      - func: "compile wiredtiger"
      - func: "format test"
        vars:
          times: 10
          config: ../../../test/format/CONFIG.endian
          extra_args: -h "WT_TEST.$i"
      - command: shell.exec
        params:
          working_dir: "wiredtiger/build_posix/test/format"
          shell: bash
          script: |
            set -o errexit
            set -o verbose
            # Archive the WT_TEST directories which include the generated wt data files
            tar -zcvf WT_TEST.tgz WT_TEST*
      - command: s3.put
        params:
          aws_secret: ${aws_secret}
          aws_key: ${aws_key}
          local_file: wiredtiger/build_posix/test/format/WT_TEST.tgz
          bucket: build_external
          permissions: public-read
          content_type: application/tar
          display_name: WT_TEST
          remote_file: wiredtiger/big-endian/${revision}/artifacts/WT_TEST.tgz

  - name: verify-datafile-big-endian
    depends_on:
    - name: compile
    - name: generate-datafile-big-endian
    commands:
      - func: "fetch artifacts"
      - func: "fetch artifacts from big-endian"
      - command: shell.exec
        params:
          working_dir: "wiredtiger"
          script: |
            set -o errexit
            set -o verbose
            ./test/evergreen/verify_wt_datafiles.sh 2>&1

  - name: verify-datafile-from-big-endian
    depends_on:
    - name: compile
    - name: generate-datafile-big-endian
      variant: big-endian
    commands:
      - func: "fetch artifacts"
      - func: "fetch artifacts from big-endian"
      - command: shell.exec
        params:
          working_dir: "wiredtiger"
          script: |
            set -o errexit
            set -o verbose
            ./test/evergreen/verify_wt_datafiles.sh 2>&1
>>>>>>> 5bd9fdfc

  - name: clang-analyzer
    tags: ["pull_request"]
    commands:
      - func: "get project"
      - command: shell.exec
        params:
          working_dir: "wiredtiger"
          script: |
            set -o errexit
            set -o verbose
            sh dist/s_clang-scan 2>&1

  - name: configure-combinations
    commands:
      - func: "get project"
      - command: shell.exec
        params:
          working_dir: "wiredtiger/test/evergreen"
          script: |
            set -o errexit
            set -o verbose
            ./configure_combinations.sh ${smp_command|} 2>&1
      # Handle special build combination for running all the diagnostic tests.
      - func: "configure wiredtiger"
        vars:
          configure_env_vars: CC=/opt/mongodbtoolchain/v3/bin/gcc CXX=/opt/mongodbtoolchain/v3/bin/g++ PATH=/opt/mongodbtoolchain/v3/bin:$PATH CFLAGS="-g -Werror"
          posix_configure_flags: --enable-silent-rules --enable-diagnostic --disable-static
      - func: "make wiredtiger"
        vars:
          make_command: make all
      - func: "make check all"
<<<<<<< HEAD

  # Temporarily disabled
  # - name: linux-directio
  #   depends_on:
  #   - name: compile
  #   commands:
  #     - func: "fetch artifacts"
  #     - func: "compile wiredtiger"
  #     - func: "test format"
  #       vars:
  #         times: 3
  #         config: ../../../test/format/CONFIG.stress
  #         extra_args: -C "direct_io=[data]"

  # Temporarily disabled
  # - name: format-linux-no-ftruncate
  #   depends_on:
  #   - name: compile-linux-no-ftruncate
  #   commands:
  #     - func: "fetch artifacts"
  #       vars:
  #         dependent_task: compile-linux-no-ftruncate
  #     - func: "compile wiredtiger no linux ftruncate"
  #     - func: "test format"
  #       vars:
  #         times: 3
=======
  
  - name: linux-directio
    depends_on:
    - name: compile
    commands:
      - func: "fetch artifacts"
      - func: "compile wiredtiger"
      - func: "format test"
        vars:
          times: 3
          config: ../../../test/format/CONFIG.stress
          extra_args: -C "direct_io=[data]"

  - name: format-linux-no-ftruncate
    depends_on:
    - name: compile-linux-no-ftruncate
    commands:
      - func: "fetch artifacts"
        vars:
          dependent_task: compile-linux-no-ftruncate
      - func: "compile wiredtiger no linux ftruncate"
      - func: "format test"
        vars:
          times: 3
>>>>>>> 5bd9fdfc

  - name: package
    commands:
      - func: "get project"
      - command: shell.exec
        params:
          working_dir: "wiredtiger/dist"
          script: |
            set -o errexit
            set -o verbose
            env CC=/opt/mongodbtoolchain/v3/bin/gcc CXX=/opt/mongodbtoolchain/v3/bin/g++ PATH=/opt/mongodbtoolchain/v3/bin:/opt/java/jdk11/bin:$PATH sh s_release `date +%Y%m%d`

  - name: syscall-linux
    depends_on:
    - name: compile
    commands:
      - func: "fetch artifacts"
      - func: "compile wiredtiger"
      - command: shell.exec
        params:
          working_dir: "wiredtiger/test/syscall"
          script: |
            set -o errexit
            set -o verbose
            ${python_binary|python} syscall.py --verbose --preserve

<<<<<<< HEAD
  # Temporarily disabled
  # - name: checkpoint-filetypes-test
  #   commands:
  #     - func: "get project"
  #     - func: "compile wiredtiger"
  #       vars:
  #         # Don't use diagnostic - this test looks for timing problems that are more likely to occur without it
  #         posix_configure_flags: --enable-strict
  #     - func: "checkpoint test"
  #       vars:
  #         checkpoint_args: -t m -n 1000000 -k 5000000 -C cache_size=100MB
  #     - func: "checkpoint test"
  #       vars:
  #         checkpoint_args: -t r -n 1000000 -k 5000000 -C cache_size=100MB
  #     - func: "checkpoint test"
  #       vars:
  #         checkpoint_args: -t c -n 1000000 -k 5000000 -C cache_size=100MB

  # Temporarily disabled
  # - name: coverage-report
  #   commands:
  #     - func: "get project"
  #     - func: "compile wiredtiger"
  #       vars:
  #         configure_env_vars: CC=/opt/mongodbtoolchain/v3/bin/gcc CXX=/opt/mongodbtoolchain/v3/bin/g++ PATH=/opt/mongodbtoolchain/v3/bin:$PATH CFLAGS="--coverage -fPIC -ggdb" LDFLAGS=--coverage
  #         posix_configure_flags: --enable-silent-rules --enable-diagnostic --enable-strict --enable-python --with-builtins=lz4,snappy,zlib
  #     - func: "make check all"
  #     - func: "unit test"
  #       vars:
  #         unit_test_args: -v 2 --long
  #     - func: "test format"
  #       vars:
  #         extra_args: checkpoints=1 leak_memory=0 mmap=1 file_type=row compression=snappy logging=1 logging_compression=snappy logging_prealloc=1
  #     - func: "test format"
  #       vars:
  #         extra_args: checkpoints=1 leak_memory=0 mmap=1 file_type=row alter=1 backups=1 compaction=1 data_extend=1 prepare=1 rebalance=1 salvage=1 statistics=1 statistics_server=1 verify=1
  #     - func: "test format"
  #       vars:
  #         extra_args: checkpoints=1 leak_memory=0 mmap=1 file_type=row direct_io=1 firstfit=1 internal_key_truncation=1
  #     - func: "test format"
  #       vars:
  #         extra_args: leak_memory=0 mmap=1 file_type=row checkpoints=0 in_memory=1 reverse=1 truncate=1
  #     - func: "test format"
  #       vars:
  #         extra_args: checkpoints=1 leak_memory=0 mmap=1 file_type=row compression=zlib huffman_key=1 huffman_value=1
  #     - func: "test format"
  #       vars:
  #         extra_args: checkpoints=1 leak_memory=0 mmap=1 file_type=row isolation=random transaction_timestamps=0
  #     - func: "test format"
  #       vars:
  #         extra_args: checkpoints=1 leak_memory=0 mmap=1 file_type=row data_source=lsm bloom=1
  #     - func: "test format"
  #       vars:
  #         extra_args: checkpoints=1 leak_memory=0 mmap=1 file_type=var compression=snappy checksum=uncompressed dictionary=1 repeat_data_pct=10
  #     - func: "test format"
  #       vars:
  #         extra_args: checkpoints=1 leak_memory=0 mmap=1 file_type=row compression=lz4 prefix_compression=1 leaf_page_max=9 internal_page_max=9 key_min=256 value_min=256
  #     - func: "test format"
  #       vars:
  #         extra_args: checkpoints=1 leak_memory=0 mmap=1 file_type=var leaf_page_max=9 internal_page_max=9 value_min=256
  #     - func: "test format"
  #       vars:
  #         extra_args: checkpoints=1 leak_memory=0 mmap=1 file_type=fix
  #     - command: shell.exec
  #       params:
  #         working_dir: "wiredtiger/build_posix"
  #         script: |
  #           set -o errexit
  #           set -o verbose
  #
  #           GCOV=/opt/mongodbtoolchain/v3/bin/gcov gcovr -r .. -e '.*/bt_(debug|dump|misc|salvage|vrfy).*' -e '.*/(log|progress|verify_build|strerror|env_msg|err_file|cur_config|os_abort)\..*' -e '.*_stat\..*' --html -o ../coverage_report.html
  #     - command: s3.put
  #       params:
  #         aws_secret: ${aws_secret}
  #         aws_key: ${aws_key}
  #         local_file: wiredtiger/coverage_report.html
  #         bucket: build_external
  #         permissions: public-read
  #         content_type: text/html
  #         display_name: Coverage report
  #         remote_file: wiredtiger/${build_variant}/${revision}/coverage_report/coverage_report_${build_id}.html

  # Temporarily disabled
  # - name: spinlock-gcc-test
  #   commands:
  #     - func: "get project"
  #     - func: "compile wiredtiger"
  #       vars:
  #         posix_configure_flags: --enable-python --with-spinlock=gcc --enable-strict
  #     - func: "make check all"
  #     - func: "test format"
  #       vars:
  #         times: 3
  #     - func: "unit test"

  # Temporarily disabled
  # - name: spinlock-pthread-adaptive-test
  #   commands:
  #     - func: "get project"
  #     - func: "compile wiredtiger"
  #       vars:
  #         posix_configure_flags: --enable-python --with-spinlock=pthread_adaptive --enable-strict
  #     - func: "make check all"
  #     - func: "test format"
  #       vars:
  #         times: 3
  #     - func: "unit test"
=======
  - name: checkpoint-filetypes-test
    commands:
      - func: "get project"
      - func: "compile wiredtiger"
        vars:
          # Don't use diagnostic - this test looks for timing problems that are more likely to occur without it
          posix_configure_flags: --enable-strict
      - func: "checkpoint test"
        vars:
          checkpoint_args: -t m -n 1000000 -k 5000000 -C cache_size=100MB
      - func: "checkpoint test"
        vars:
          checkpoint_args: -t r -n 1000000 -k 5000000 -C cache_size=100MB
      - func: "checkpoint test"
        vars:
          checkpoint_args: -t c -n 1000000 -k 5000000 -C cache_size=100MB

  - name: coverage-report
    commands:
      - func: "get project"
      - func: "compile wiredtiger"
        vars:
          configure_env_vars: CC=/opt/mongodbtoolchain/v3/bin/gcc CXX=/opt/mongodbtoolchain/v3/bin/g++ PATH=/opt/mongodbtoolchain/v3/bin:$PATH CFLAGS="--coverage -fPIC -ggdb" LDFLAGS=--coverage
          posix_configure_flags: --enable-silent-rules --enable-diagnostic --enable-strict --enable-python --with-builtins=lz4,snappy,zlib
      - func: "make check all"
      - func: "unit test"
        vars:
          unit_test_args: -v 2 --long
      - func: "format test"
        vars:
          extra_args: checkpoints=1 leak_memory=0 mmap=1 file_type=row compression=snappy logging=1 logging_compression=snappy logging_prealloc=1
      - func: "format test"
        vars:
          extra_args: checkpoints=1 leak_memory=0 mmap=1 file_type=row alter=1 backups=1 compaction=1 data_extend=1 prepare=1 rebalance=1 salvage=1 statistics=1 statistics_server=1 verify=1
      - func: "format test"
        vars:
          extra_args: checkpoints=1 leak_memory=0 mmap=1 file_type=row direct_io=1 firstfit=1 internal_key_truncation=1
      - func: "format test"
        vars:
          extra_args: leak_memory=0 mmap=1 file_type=row checkpoints=0 in_memory=1 reverse=1 truncate=1
      - func: "format test"
        vars:
          extra_args: checkpoints=1 leak_memory=0 mmap=1 file_type=row compression=zlib huffman_key=1 huffman_value=1
      - func: "format test"
        vars:
          extra_args: checkpoints=1 leak_memory=0 mmap=1 file_type=row isolation=random transaction_timestamps=0
      - func: "format test"
        vars:
          extra_args: checkpoints=1 leak_memory=0 mmap=1 file_type=row data_source=lsm bloom=1
      - func: "format test"
        vars:
          extra_args: checkpoints=1 leak_memory=0 mmap=1 file_type=var compression=snappy checksum=uncompressed dictionary=1 repeat_data_pct=10
      - func: "format test"
        vars:
          extra_args: checkpoints=1 leak_memory=0 mmap=1 file_type=row compression=lz4 prefix_compression=1 leaf_page_max=9 internal_page_max=9 key_min=256 value_min=256
      - func: "format test"
        vars:
          extra_args: checkpoints=1 leak_memory=0 mmap=1 file_type=var leaf_page_max=9 internal_page_max=9 value_min=256
      - func: "format test"
        vars:
          extra_args: checkpoints=1 leak_memory=0 mmap=1 file_type=fix
      - command: shell.exec
        params:
          working_dir: "wiredtiger/build_posix"
          script: |
            set -o errexit
            set -o verbose

            GCOV=/opt/mongodbtoolchain/v3/bin/gcov gcovr -r .. -e '.*/bt_(debug|dump|misc|salvage|vrfy).*' -e '.*/(log|progress|verify_build|strerror|env_msg|err_file|cur_config|os_abort)\..*' -e '.*_stat\..*' --html -o ../coverage_report.html
      - command: s3.put
        params:
          aws_secret: ${aws_secret}
          aws_key: ${aws_key}
          local_file: wiredtiger/coverage_report.html
          bucket: build_external
          permissions: public-read
          content_type: text/html
          display_name: Coverage report
          remote_file: wiredtiger/${build_variant}/${revision}/coverage_report/coverage_report_${build_id}.html

  - name: spinlock-gcc-test
    commands:
      - func: "get project"
      - func: "compile wiredtiger"
        vars:
          posix_configure_flags: --enable-python --with-spinlock=gcc --enable-strict
      - func: "make check all"
      - func: "format test"
        vars:
          times: 3
      - func: "unit test"

  - name: spinlock-pthread-adaptive-test
    commands:
      - func: "get project"
      - func: "compile wiredtiger"
        vars:
          posix_configure_flags: --enable-python --with-spinlock=pthread_adaptive --enable-strict
      - func: "make check all"
      - func: "format test"
        vars:
          times: 3
      - func: "unit test"
>>>>>>> 5bd9fdfc

  - name: wtperf-test
    depends_on:
      - name: compile-wtperf
    commands:
      - func: "fetch artifacts"
        vars:
          dependent_task: compile-wtperf
      - command: shell.exec
        params:
          working_dir: "wiredtiger/build_posix"
          script: |
            set -o errexit
            set -o verbose
            # The test will generate WT_TEST directory automatically
            dir=../bench/wtperf/stress
            for file in `ls $dir`
            do
              ./bench/wtperf/wtperf -O $dir/$file -o verbose=2
              cp -rf WT_TEST WT_TEST_$file
            done

  - name: ftruncate-test
    commands:
      - func: "get project"
      - func: "compile wiredtiger"
        vars:
          posix_configure_flags: ac_cv_func_ftruncate=no
      - command: shell.exec
        params:
          working_dir: "wiredtiger/build_posix"
          script: |
            set -o errexit
            set -o verbose
            # ${test_env_vars|} $(pwd)/../test/csuite/random_abort/smoke.sh 2>&1
            ${test_env_vars|} $(pwd)/../test/csuite/timestamp_abort/smoke.sh 2>&1
            ${test_env_vars|} $(pwd)/test/csuite/test_truncated_log 2>&1

  - name: long-test
    commands:
      - func: "get project"
      - func: "configure wiredtiger"
        vars:
          configure_env_vars: CC=/opt/mongodbtoolchain/v3/bin/gcc CXX=/opt/mongodbtoolchain/v3/bin/g++ PATH=/opt/mongodbtoolchain/v3/bin:$PATH CFLAGS="-g -Werror"
          posix_configure_flags: --enable-silent-rules --enable-diagnostic --disable-static
      - func: "make wiredtiger"

      # Run the long version of make check, that includes the full csuite tests
      - func: "make check all"
        vars:
          test_env_vars: ${test_env_vars} TESTUTIL_ENABLE_LONG_TESTS=1
      - command: shell.exec
        params:
          working_dir: "wiredtiger/build_posix"
          script: |
            set -o errexit
            set -o verbose

            WT3363_CHECKPOINT_OP_RACES=1 test/csuite/./test_wt3363_checkpoint_op_races 2>&1

      # Many dbs test - Run with:
      # 1.  The defaults
      - func: "many dbs test"
      # 2.  Set idle flag to turn off operations.
      - func: "many dbs test"
        vars:
          many_db_args: -I
      # 3.  More dbs.
      - func: "many dbs test"
        vars:
          many_db_args: -D 40
      # 4.  With idle flag and more dbs.
      - func: "many dbs test"
        vars:
          many_db_args: -I -D 40

      # Temporarily disabled
      # # extended test/thread runs
      # - func: "thread test"
      #   vars:
      #     thread_test_args: -t f
      # - func: "thread test"
      #   vars:
      #     thread_test_args: -S -F -n 100000 -t f
      # - func: "thread test"
      #   vars:
      #     thread_test_args: -t r
      # - func: "thread test"
      #   vars:
      #     thread_test_args: -S -F -n 100000 -t r
      # - func: "thread test"
      #   vars:
      #     thread_test_args: -t v
      # - func: "thread test"
      #   vars:
      #     thread_test_args: -S -F -n 100000 -t v

      # Temporarily disabled
      # # random-abort - default (random time and number of threads)
      # - func: "random abort test"
      # # random-abort - minimum time, random number of threads
      # - func: "random abort test"
      #   vars:
      #     random_abort_args: -t 10
      # # random-abort - maximum time, random number of threads
      # - func: "random abort test"
      #   vars:
      #     random_abort_args: -t 40

      # truncated-log
<<<<<<< HEAD
      - command: shell.exec
        params:
          working_dir: "wiredtiger/build_posix/test/csuite/"
          script: |
            set -o errexit
            set -o verbose

            ./test_truncated_log

      # format test
      # Temporarily disabled
      # - func: "test format"
      #   vars:
      #     extra_args: file_type=fix
      # - func: "test format"
      #   vars:
      #     extra_args: file_type=row

=======
      - func: "truncated log test"
      
      # format test
      - func: "format test"
        vars:
          extra_args: file_type=fix
      - func: "format test"
        vars:
          extra_args: file_type=row
      
>>>>>>> 5bd9fdfc
      #FIXME: Add wtperf testing from Jenkin "wiredtiger-test-check-long" after fixing WT-5270

  - name: time-shift-sensitivity-test
    depends_on:
      - name: compile
        vars:
          posix_configure_flags: --enable-strict
    commands:
      - func: "fetch artifacts"
        vars:
          posix_configure_flags: --enable-strict
      - command: shell.exec
        params:
          working_dir: "wiredtiger/test/csuite"
          script: |
            set -o errexit
            set -o verbose

            ./time_shift_test.sh /usr/local/lib/faketime/libfaketimeMT.so.1 0-1 2>&1
  
  - name: format-stress-sanitizer-test
    #set a 25 hours (25*60*60 = 90000 seconds) timeout
    exec_timeout_secs: 90000
    commands:
      - func: "get project"
      - func: "compile wiredtiger address sanitizer"
      - func: "format test script"
        vars:
          test_env_vars: ASAN_OPTIONS="detect_leaks=1:abort_on_error=1:disable_coredump=0" ASAN_SYMBOLIZER_PATH=/opt/mongodbtoolchain/v3/bin/llvm-symbolizer
          # run for 24 hours ( 24 * 60 = 1440 minutes), don't stop at failed tests, use default config
          format_test_script_args: -t 1440
  
  - name: format-stress-sanitizer-smoke-test
    #set a 7 hours timeout
    exec_timeout_secs: 25200
    commands:
      - func: "get project"
      - func: "compile wiredtiger address sanitizer"
      - func: "format test script"
        # to emulate the original Jenkins job's test coverage, we are running the smoke test 16 times
        # run smoke tests, don't stop at failed tests, use default config
        vars:
          test_env_vars: ASAN_OPTIONS="detect_leaks=1:abort_on_error=1:disable_coredump=0" ASAN_SYMBOLIZER_PATH=/opt/mongodbtoolchain/v3/bin/llvm-symbolizer
          format_test_script_args: -S
          times: 16

  - name: recovery-stress-test
    #set a 25 hours timeout
    exec_timeout_secs: 90000
    commands:
      - func: "get project"
      - func: "compile wiredtiger"
        vars:
          posix_configure_flags: --enable-strict --enable-diagnostic --with-builtins=lz4,snappy,zlib
      - func: "recovery stress test script"
        vars:
          # Repeat this script enough times to make this task run for 24 hours
          # At the time of writing this script, one call to underlying scripts takes about ~15 mins to finish in worst case.
          # We are giving an extra ~20% room for vairance in execution time.
          times: 80

  # This is special task until lz4 issues are resolved for zSeries distros
  - name: recovery-stress-test-without-lz4
    #set a 25 hours timeout
    exec_timeout_secs: 90000
    commands:
      - func: "get project"
      - func: "compile wiredtiger"
        vars:
          posix_configure_flags: --enable-strict --enable-diagnostic --with-builtins=snappy,zlib
      - func: "recovery stress test script"
        vars:
          # Repeat this script enough times to make this task run for 24 hours
          # At the time of writing this script, one call to underlying scripts takes about 8 mins to finish in worst case.
          # We are giving an extra ~20% room for vairance in execution time.
          times: 120
          
  - name: split-stress-test
    commands:
      - func: "get project"
      - func: "compile wiredtiger"
        vars:
          configure_env_vars: CXX=/opt/mongodbtoolchain/v3/bin/g++ PATH=/opt/mongodbtoolchain/v3/bin:$PATH CFLAGS="-ggdb -fPIC"
      - command: shell.exec
        params:
          working_dir: "wiredtiger/bench/workgen/runner"
          script: |
            set -o errexit
            set -o verbose
            for i in {1..10}; do ${python_binary|python} split_stress.py; done

  - name: format-stress-test
    # Set 25 hours timeout
    exec_timeout_secs: 90000
    commands:
      - func: "get project"
      - func: "compile wiredtiger with builtins"
      - func: "format test script"
        vars:
          #run for 24 hours ( 24 * 60 = 1440 minutes), use default config
          format_test_script_args: -b "SEGFAULT_SIGNALS=all catchsegv ./t" -t 1440

  - name: format-stress-smoke-test
    # Set 7 hours timeout
    exec_timeout_secs: 25200
    commands:
      - func: "get project"
      - func: "compile wiredtiger with builtins"
      - func: "format test script"
        vars:
          # to emulate the original Jenkins job's test coverage, we are running the smoke test 16 times
          # run smoke tests, use default config (-S)
          format_test_script_args: -b "SEGFAULT_SIGNALS=all catchsegv ./t" -S
          times: 16

  - name: checkpoint-stress-test
    commands:
      - command: timeout.update
        params:
          # set 24 hour timeout for the task and command
          exec_timeout_secs: 86400
          timeout_secs: 86400
      - func: "get project"
      - func: "compile wiredtiger with builtins"
      - func: "checkpoint stress test"
        vars:
          # No of times to run the loop
          times: 2
          # No of processes to run in the background
          no_of_procs: 10

  # The task name is ppc-zseries because this task will be used in both buildVariants
  - name: format-stress-ppc-zseries-test
    # Set 2.5 hours timeout (60 * 60 * 2.5)
    exec_timeout_secs: 9000
    commands:
      - func: "get project"
      - func: "compile wiredtiger with builtins"
      - func: "format test script"
        vars:
          # Make sure we dump core on failure
          format_test_setting: ulimit -c unlimited
          #run for 2 hours ( 2 * 60 = 120 minutes), use default config
          format_test_script_args: -b "SEGFAULT_SIGNALS=all catchsegv ./t" -t 120

  - name: format-wtperf-test
    commands:
      - func: "get project"
      - func: "compile wiredtiger with builtins"
      - command: shell.exec
        params:
          working_dir: "wiredtiger/build_posix/bench/wtperf"
          script: |
            set -o errexit
            set -o verbose

            cp ../../../bench/wtperf/split_heavy.wtperf .
            ./wtperf -O ./split_heavy.wtperf -o verbose=2

buildvariants:
- name: ubuntu1804
  display_name: Ubuntu 18.04
  run_on:
  - ubuntu1804-test
  expansions:
    test_env_vars: LD_PRELOAD=/usr/lib/x86_64-linux-gnu/libeatmydata.so PATH=/opt/mongodbtoolchain/v3/bin:$PATH LD_LIBRARY_PATH=$(pwd)/.libs top_srcdir=$(pwd)/.. top_builddir=$(pwd)
    smp_command: -j $(grep -c ^processor /proc/cpuinfo)
    posix_configure_flags: --enable-silent-rules --enable-diagnostic --enable-python --enable-zlib --enable-snappy --enable-strict --enable-static --prefix=$(pwd)/LOCAL_INSTALL
    make_command: PATH=/opt/mongodbtoolchain/v3/bin:$PATH make
  tasks:
    - name: ".pull_request !.windows_only !.pull_request_compilers"
    - name: compile-msan
    - name: make-check-msan-test
    - name: compile-ubsan
    - name: ubsan-test
    # Temporarily disabled
    # - name: linux-directio
    - name: syscall-linux
    - name: make-check-asan-test
    - name: configure-combinations
    # Temporarily disabled
    # - name: checkpoint-filetypes-test
    # - name: coverage-report
    - name: unit-test-long
    # Temporarily disabled
    # - name: spinlock-gcc-test
    # - name: spinlock-pthread-adaptive-test
    - name: compile-wtperf
    - name: wtperf-test
    - name: ftruncate-test
    - name: long-test
    - name: recovery-stress-test
    - name: format-stress-sanitizer-test
    - name: format-stress-sanitizer-smoke-test
    - name: split-stress-test
    - name: format-stress-test
    - name: format-stress-smoke-test
    - name: checkpoint-stress-test

- name: ubuntu1804-compilers
  display_name: Ubuntu 18.04 Compilers
  run_on:
  - ubuntu1804-wt-build
  expansions:
    posix_configure_flags: --enable-silent-rules --enable-diagnostic --enable-strict --enable-lz4 --enable-snappy --enable-zlib --enable-zstd --enable-python
    smp_command: -j $(grep -c ^processor /proc/cpuinfo)
    make_command: PATH=/opt/mongodbtoolchain/v3/bin:$PATH make
  tasks:
    - name: ".pull_request_compilers"

- name: ubuntu1804-python3
  display_name: Ubuntu 18.04 (Python3)
  run_on:
  - ubuntu1804-test
  expansions:
    test_env_vars: LD_PRELOAD=/usr/lib/x86_64-linux-gnu/libeatmydata.so PATH=/opt/mongodbtoolchain/v3/bin:$PATH LD_LIBRARY_PATH=$(pwd)/.libs top_srcdir=$(pwd)/.. top_builddir=$(pwd)
    smp_command: -j $(grep -c ^processor /proc/cpuinfo)
    configure_python_setting: PYTHON=python3
    posix_configure_flags: --enable-silent-rules --enable-diagnostic --enable-python --enable-zlib --enable-snappy --enable-strict --enable-static --prefix=$(pwd)/LOCAL_INSTALL
    make_command: PATH=/opt/mongodbtoolchain/v3/bin:$PATH make
    python_binary: python3
  tasks:
    - name: compile
    - name: ".unit_test"
    - name: conf-dump-test

- name: package
  display_name: Package
  batchtime: 1440 # 1 day
  run_on:
  - ubuntu1804-test
  tasks:
    - name: package

- name: linux-no-ftruncate
  display_name: Linux no ftruncate
  batchtime: 10080 # 1 day
  run_on:
  - ubuntu1804-test
  expansions:
    test_env_vars: LD_PRELOAD=/usr/lib/x86_64-linux-gnu/libeatmydata.so PATH=/opt/mongodbtoolchain/v3/bin:$PATH LD_LIBRARY_PATH=$(pwd)/.libs top_srcdir=$(pwd)/.. top_builddir=$(pwd)
    smp_command: -j $(grep -c ^processor /proc/cpuinfo)
    make_command: PATH=/opt/mongodbtoolchain/v3/bin:$PATH make
  tasks:
    - name: compile-linux-no-ftruncate
    - name: make-check-linux-no-ftruncate-test
    - name: unit-linux-no-ftruncate-test
    # Temporarily disabled
    # - name: format-linux-no-ftruncate

- name: rhel80
  display_name: RHEL 8.0
  run_on:
  - rhel80-test
  expansions:
    test_env_vars: LD_PRELOAD=/usr/local/lib/libeatmydata.so PATH=/opt/mongodbtoolchain/v3/bin:$PATH LD_LIBRARY_PATH=$(pwd)/.libs top_srcdir=$(pwd)/.. top_builddir=$(pwd)
    smp_command: -j $(grep -c ^processor /proc/cpuinfo)
    make_command: PATH=/opt/mongodbtoolchain/v3/bin:$PATH make
  tasks:
    - name: compile
    - name: make-check-test
    - name: unit-test
    # Temporarily disabled
    # - name: fops
    - name: time-shift-sensitivity-test

- name: large-scale-test
  display_name: Large scale testing
  batchtime: 1440 # 1 day
  run_on:
  - rhel80-build
  tasks:
    - name: million-collection-test

- name: compatibility-tests
  display_name: Compatibility tests
  batchtime: 10080 # 7 days
  run_on:
  - ubuntu1804-test
  tasks:
    - name: compatibility-test-for-mongodb-releases

- name: windows-64
  display_name: Windows 64-bit
  run_on:
  - windows-64-vs2017-test
  tasks:
    - name: compile
    - name: ".windows_only"
    - name: ".unit_test"
    # Temporarily disabled
    # - name: fops

- name: macos-1012
  display_name: OS X 10.12
  run_on:
  - macos-1012
  expansions:
    configure_env_vars: PATH=/opt/mongodbtoolchain/v3/bin:$PATH CFLAGS="-ggdb -fPIC"
    posix_configure_flags: --enable-silent-rules --enable-diagnostic --enable-python --enable-zlib --enable-strict --enable-static --prefix=$(pwd)/LOCAL_INSTALL
    smp_command: -j $(sysctl -n hw.logicalcpu)
    make_command: PATH=/opt/mongodbtoolchain/v3/bin:$PATH ARCHFLAGS=-Wno-error=unused-command-line-argument-hard-error-in-future make
    test_env_vars: PATH=/opt/mongodbtoolchain/v3/bin:$PATH DYLD_LIBRARY_PATH=$(pwd)/.libs top_srcdir=$(pwd)/.. top_builddir=$(pwd)
  tasks:
    - name: compile
    - name: make-check-test
    - name: unit-test
    # Temporarily disabled
    # - name: fops

# Temporarily disabled
# - name: little-endian
#   display_name: Little-endian (x86)
#   run_on:
#   - ubuntu1804-test
#   batchtime: 10080 # 7 days
#   expansions:
#     smp_command: -j $(grep -c ^processor /proc/cpuinfo)
#     test_env_vars: PATH=/opt/mongodbtoolchain/v3/bin:$PATH LD_LIBRARY_PATH=$(pwd)/.libs top_srcdir=$(pwd)/.. top_builddir=$(pwd)
#   tasks:
#   - name: compile
#   - name: generate-datafile-little-endian
#   - name: verify-datafile-little-endian
#   - name: verify-datafile-from-big-endian

# Temporarily disabled
# - name: big-endian
#   display_name: Big-endian (s390x/zSeries)
#   modules:
#   - enterprise
#   run_on:
#   - ubuntu1804-zseries-build
#   batchtime: 10080 # 7 days
#   expansions:
#     smp_command: -j $(grep -c ^processor /proc/cpuinfo)
#     test_env_vars: PATH=/opt/mongodbtoolchain/v3/bin:$PATH LD_LIBRARY_PATH=$(pwd)/.lib top_srcdir=$(pwd)/.. top_builddir=$(pwd)
#   tasks:
#   - name: compile
#   - name: generate-datafile-big-endian
#   - name: verify-datafile-big-endian
#   - name: verify-datafile-from-little-endian

- name: ubuntu1804-ppc
  display_name: Ubuntu 18.04 PPC
  run_on:
  - ubuntu1804-power8-test
  expansions:
    smp_command: -j $(grep -c ^processor /proc/cpuinfo)
    posix_configure_flags: --enable-silent-rules --enable-diagnostic --enable-python --enable-zlib --enable-snappy --enable-strict --enable-static --prefix=$(pwd)/LOCAL_INSTALL
    make_command: PATH=/opt/mongodbtoolchain/v3/bin:$PATH make
    test_env_vars: PATH=/opt/mongodbtoolchain/v3/bin:$PATH LD_LIBRARY_PATH=$(pwd)/.libs top_srcdir=$(pwd)/.. top_builddir=$(pwd)
  tasks:
  - name: compile
  - name: unit-test
  - name: format-stress-ppc-zseries-test
  - name: format-stress-smoke-test
  - name: format-wtperf-test

- name: ubuntu1804-zseries
  display_name: Ubuntu 18.04 zSeries
  run_on:
  - ubuntu1804-zseries-test
  expansions:
    smp_command: -j $(grep -c ^processor /proc/cpuinfo)
    posix_configure_flags: --enable-silent-rules --enable-diagnostic --enable-python --enable-zlib --enable-snappy --enable-strict --enable-static --prefix=$(pwd)/LOCAL_INSTALL
    make_command: PATH=/opt/mongodbtoolchain/v3/bin:$PATH make
    test_env_vars: PATH=/opt/mongodbtoolchain/v3/bin:$PATH LD_LIBRARY_PATH=$(pwd)/.libs:$(pwd)/lang/python top_srcdir=$(pwd)/.. top_builddir=$(pwd)
  tasks:
  - name: compile
  - name: unit-test
  - name: recovery-stress-test-without-lz4
  - name: split-stress-test<|MERGE_RESOLUTION|>--- conflicted
+++ resolved
@@ -154,19 +154,6 @@
         set -o verbose
 
         ${test_env_vars|} ${python_binary|python} ../test/suite/run.py ${unit_test_args|-v 2} ${smp_command|} 2>&1
-<<<<<<< HEAD
-  # Temporarily disabled
-  # "test format":
-  #   command: shell.exec
-  #   params:
-  #     working_dir: "wiredtiger/build_posix/test/format"
-  #     script: |
-  #       set -o errexit
-  #       set -o verbose
-  #       for i in $(seq ${times|1}); do
-  #         ./t -1 -c ${config|../../../test/format/CONFIG.stress} ${extra_args|}
-  #       done
-=======
   "format test":
     command: shell.exec
     params:
@@ -187,7 +174,6 @@
         for i in $(seq ${times|1}); do
           ${test_env_vars|} ${format_test_setting|} ./format.sh ${smp_command|} ${format_test_script_args|} 2>&1
         done
->>>>>>> 5bd9fdfc
   "many dbs test":
     command: shell.exec
     params:
@@ -195,44 +181,24 @@
       script: |
         set -o errexit
         set -o verbose
-<<<<<<< HEAD
-        ${test_env_vars|} ./t ${many_db_args|}
+        ${test_env_vars|} ./t ${many_db_args|} 2>&1
   # Temporarily disabled
   # "thread test":
   #   command: shell.exec
-  #   parms:
+  #   params:
   #     working_dir: "wiredtiger/build_posix/test/thread"
   #     script: |
   #       set -o errexit
   #       set -o verbose
-  #       ${test_env_vars|} ./t ${thread_test_args|}
-  # Temporarily disabled
+  #       ${test_env_vars|} ./t ${thread_test_args|} 2>&1
   # "random abort test":
   #   command: shell.exec
-  #   parms:
+  #   params:
   #     working_dir: "wiredtiger/build_posix/test/csuite"
   #     script: |
   #       set -o errexit
   #       set -o verbose
-  #       ${test_env_vars|} ./test_random_abort ${random_abort_args|}
-=======
-        ${test_env_vars|} ./t ${many_db_args|} 2>&1
-  "thread test":
-    command: shell.exec
-    params:
-      working_dir: "wiredtiger/build_posix/test/thread"
-      script: |
-        set -o errexit
-        set -o verbose
-        ${test_env_vars|} ./t ${thread_test_args|} 2>&1
-  "random abort test":
-    command: shell.exec
-    params:
-      working_dir: "wiredtiger/build_posix/test/csuite"
-      script: |
-        set -o errexit
-        set -o verbose
-        ${test_env_vars|} ./test_random_abort ${random_abort_args|} 2>&1
+  #       ${test_env_vars|} ./test_random_abort ${random_abort_args|} 2>&1
   "timestamp abort test":
     command: shell.exec
     params:
@@ -280,7 +246,6 @@
           # Just let the system take a breath
           sleep 10s
         done
->>>>>>> 5bd9fdfc
   "upload artifact":
     - command: archive.targz_pack
       params:
@@ -1532,7 +1497,6 @@
             set -o verbose
             test/evergreen/compatibility_test_for_mongodb_releases.sh
 
-<<<<<<< HEAD
   # Temporarily disabled
   # - name: generate-datafile-little-endian
   #   depends_on:
@@ -1540,7 +1504,7 @@
   #   commands:
   #     - func: "fetch artifacts"
   #     - func: "compile wiredtiger"
-  #     - func: "test format"
+  #     - func: "format test"
   #       vars:
   #         times: 10
   #         config: ../../../test/format/CONFIG.endian
@@ -1605,7 +1569,7 @@
   #   commands:
   #     - func: "fetch artifacts"
   #     - func: "compile wiredtiger"
-  #     - func: "test format"
+  #     - func: "format test"
   #       vars:
   #         times: 10
   #         config: ../../../test/format/CONFIG.endian
@@ -1662,131 +1626,6 @@
   #           set -o errexit
   #           set -o verbose
   #           ./test/evergreen/verify_wt_datafiles.sh 2>&1
-=======
-  - name: generate-datafile-little-endian
-    depends_on:
-      - name: compile
-    commands:
-      - func: "fetch artifacts"
-      - func: "compile wiredtiger"
-      - func: "format test"
-        vars:
-          times: 10
-          config: ../../../test/format/CONFIG.endian
-          extra_args: -h "WT_TEST.$i"
-      - command: shell.exec
-        params:
-          working_dir: "wiredtiger/build_posix/test/format"
-          shell: bash
-          script: |
-            set -o errexit
-            set -o verbose
-            # Archive the WT_TEST directories which include the generated wt data files
-            tar -zcvf WT_TEST.tgz WT_TEST*
-      - command: s3.put
-        params:
-          aws_secret: ${aws_secret}
-          aws_key: ${aws_key}
-          local_file: wiredtiger/build_posix/test/format/WT_TEST.tgz
-          bucket: build_external
-          permissions: public-read
-          content_type: application/tar
-          display_name: WT_TEST
-          remote_file: wiredtiger/little-endian/${revision}/artifacts/WT_TEST.tgz
-
-  - name: verify-datafile-little-endian
-    depends_on:
-    - name: compile
-    - name: generate-datafile-little-endian
-    commands:
-      - func: "fetch artifacts"
-      - func: "fetch artifacts from little-endian"
-      - command: shell.exec
-        params:
-          working_dir: "wiredtiger"
-          script: |
-            set -o errexit
-            set -o verbose
-            ./test/evergreen/verify_wt_datafiles.sh 2>&1
-
-  - name: verify-datafile-from-little-endian
-    depends_on:
-    - name: compile
-    - name: generate-datafile-little-endian
-      variant: little-endian
-    commands:
-      - func: "fetch artifacts"
-      - func: "fetch artifacts from little-endian"
-      - command: shell.exec
-        params:
-          working_dir: "wiredtiger"
-          script: |
-            set -o errexit
-            set -o verbose
-            ./test/evergreen/verify_wt_datafiles.sh 2>&1
-
-  - name: generate-datafile-big-endian
-    depends_on:
-      - name: compile
-    commands:
-      - func: "fetch artifacts"
-      - func: "compile wiredtiger"
-      - func: "format test"
-        vars:
-          times: 10
-          config: ../../../test/format/CONFIG.endian
-          extra_args: -h "WT_TEST.$i"
-      - command: shell.exec
-        params:
-          working_dir: "wiredtiger/build_posix/test/format"
-          shell: bash
-          script: |
-            set -o errexit
-            set -o verbose
-            # Archive the WT_TEST directories which include the generated wt data files
-            tar -zcvf WT_TEST.tgz WT_TEST*
-      - command: s3.put
-        params:
-          aws_secret: ${aws_secret}
-          aws_key: ${aws_key}
-          local_file: wiredtiger/build_posix/test/format/WT_TEST.tgz
-          bucket: build_external
-          permissions: public-read
-          content_type: application/tar
-          display_name: WT_TEST
-          remote_file: wiredtiger/big-endian/${revision}/artifacts/WT_TEST.tgz
-
-  - name: verify-datafile-big-endian
-    depends_on:
-    - name: compile
-    - name: generate-datafile-big-endian
-    commands:
-      - func: "fetch artifacts"
-      - func: "fetch artifacts from big-endian"
-      - command: shell.exec
-        params:
-          working_dir: "wiredtiger"
-          script: |
-            set -o errexit
-            set -o verbose
-            ./test/evergreen/verify_wt_datafiles.sh 2>&1
-
-  - name: verify-datafile-from-big-endian
-    depends_on:
-    - name: compile
-    - name: generate-datafile-big-endian
-      variant: big-endian
-    commands:
-      - func: "fetch artifacts"
-      - func: "fetch artifacts from big-endian"
-      - command: shell.exec
-        params:
-          working_dir: "wiredtiger"
-          script: |
-            set -o errexit
-            set -o verbose
-            ./test/evergreen/verify_wt_datafiles.sh 2>&1
->>>>>>> 5bd9fdfc
 
   - name: clang-analyzer
     tags: ["pull_request"]
@@ -1819,7 +1658,6 @@
         vars:
           make_command: make all
       - func: "make check all"
-<<<<<<< HEAD
 
   # Temporarily disabled
   # - name: linux-directio
@@ -1828,7 +1666,7 @@
   #   commands:
   #     - func: "fetch artifacts"
   #     - func: "compile wiredtiger"
-  #     - func: "test format"
+  #     - func: "format test"
   #       vars:
   #         times: 3
   #         config: ../../../test/format/CONFIG.stress
@@ -1843,53 +1681,27 @@
   #       vars:
   #         dependent_task: compile-linux-no-ftruncate
   #     - func: "compile wiredtiger no linux ftruncate"
-  #     - func: "test format"
+  #     - func: "format test"
   #       vars:
   #         times: 3
-=======
-  
-  - name: linux-directio
+
+  - name: package
+    commands:
+      - func: "get project"
+      - command: shell.exec
+        params:
+          working_dir: "wiredtiger/dist"
+          script: |
+            set -o errexit
+            set -o verbose
+            env CC=/opt/mongodbtoolchain/v3/bin/gcc CXX=/opt/mongodbtoolchain/v3/bin/g++ PATH=/opt/mongodbtoolchain/v3/bin:/opt/java/jdk11/bin:$PATH sh s_release `date +%Y%m%d`
+
+  - name: syscall-linux
     depends_on:
     - name: compile
     commands:
       - func: "fetch artifacts"
       - func: "compile wiredtiger"
-      - func: "format test"
-        vars:
-          times: 3
-          config: ../../../test/format/CONFIG.stress
-          extra_args: -C "direct_io=[data]"
-
-  - name: format-linux-no-ftruncate
-    depends_on:
-    - name: compile-linux-no-ftruncate
-    commands:
-      - func: "fetch artifacts"
-        vars:
-          dependent_task: compile-linux-no-ftruncate
-      - func: "compile wiredtiger no linux ftruncate"
-      - func: "format test"
-        vars:
-          times: 3
->>>>>>> 5bd9fdfc
-
-  - name: package
-    commands:
-      - func: "get project"
-      - command: shell.exec
-        params:
-          working_dir: "wiredtiger/dist"
-          script: |
-            set -o errexit
-            set -o verbose
-            env CC=/opt/mongodbtoolchain/v3/bin/gcc CXX=/opt/mongodbtoolchain/v3/bin/g++ PATH=/opt/mongodbtoolchain/v3/bin:/opt/java/jdk11/bin:$PATH sh s_release `date +%Y%m%d`
-
-  - name: syscall-linux
-    depends_on:
-    - name: compile
-    commands:
-      - func: "fetch artifacts"
-      - func: "compile wiredtiger"
       - command: shell.exec
         params:
           working_dir: "wiredtiger/test/syscall"
@@ -1898,7 +1710,6 @@
             set -o verbose
             ${python_binary|python} syscall.py --verbose --preserve
 
-<<<<<<< HEAD
   # Temporarily disabled
   # - name: checkpoint-filetypes-test
   #   commands:
@@ -1929,37 +1740,37 @@
   #     - func: "unit test"
   #       vars:
   #         unit_test_args: -v 2 --long
-  #     - func: "test format"
+  #     - func: "format test"
   #       vars:
   #         extra_args: checkpoints=1 leak_memory=0 mmap=1 file_type=row compression=snappy logging=1 logging_compression=snappy logging_prealloc=1
-  #     - func: "test format"
+  #     - func: "format test"
   #       vars:
   #         extra_args: checkpoints=1 leak_memory=0 mmap=1 file_type=row alter=1 backups=1 compaction=1 data_extend=1 prepare=1 rebalance=1 salvage=1 statistics=1 statistics_server=1 verify=1
-  #     - func: "test format"
+  #     - func: "format test"
   #       vars:
   #         extra_args: checkpoints=1 leak_memory=0 mmap=1 file_type=row direct_io=1 firstfit=1 internal_key_truncation=1
-  #     - func: "test format"
+  #     - func: "format test"
   #       vars:
   #         extra_args: leak_memory=0 mmap=1 file_type=row checkpoints=0 in_memory=1 reverse=1 truncate=1
-  #     - func: "test format"
+  #     - func: "format test"
   #       vars:
   #         extra_args: checkpoints=1 leak_memory=0 mmap=1 file_type=row compression=zlib huffman_key=1 huffman_value=1
-  #     - func: "test format"
+  #     - func: "format test"
   #       vars:
   #         extra_args: checkpoints=1 leak_memory=0 mmap=1 file_type=row isolation=random transaction_timestamps=0
-  #     - func: "test format"
+  #     - func: "format test"
   #       vars:
   #         extra_args: checkpoints=1 leak_memory=0 mmap=1 file_type=row data_source=lsm bloom=1
-  #     - func: "test format"
+  #     - func: "format test"
   #       vars:
   #         extra_args: checkpoints=1 leak_memory=0 mmap=1 file_type=var compression=snappy checksum=uncompressed dictionary=1 repeat_data_pct=10
-  #     - func: "test format"
+  #     - func: "format test"
   #       vars:
   #         extra_args: checkpoints=1 leak_memory=0 mmap=1 file_type=row compression=lz4 prefix_compression=1 leaf_page_max=9 internal_page_max=9 key_min=256 value_min=256
-  #     - func: "test format"
+  #     - func: "format test"
   #       vars:
   #         extra_args: checkpoints=1 leak_memory=0 mmap=1 file_type=var leaf_page_max=9 internal_page_max=9 value_min=256
-  #     - func: "test format"
+  #     - func: "format test"
   #       vars:
   #         extra_args: checkpoints=1 leak_memory=0 mmap=1 file_type=fix
   #     - command: shell.exec
@@ -1989,7 +1800,7 @@
   #       vars:
   #         posix_configure_flags: --enable-python --with-spinlock=gcc --enable-strict
   #     - func: "make check all"
-  #     - func: "test format"
+  #     - func: "format test"
   #       vars:
   #         times: 3
   #     - func: "unit test"
@@ -2002,115 +1813,10 @@
   #       vars:
   #         posix_configure_flags: --enable-python --with-spinlock=pthread_adaptive --enable-strict
   #     - func: "make check all"
-  #     - func: "test format"
+  #     - func: "format test"
   #       vars:
   #         times: 3
   #     - func: "unit test"
-=======
-  - name: checkpoint-filetypes-test
-    commands:
-      - func: "get project"
-      - func: "compile wiredtiger"
-        vars:
-          # Don't use diagnostic - this test looks for timing problems that are more likely to occur without it
-          posix_configure_flags: --enable-strict
-      - func: "checkpoint test"
-        vars:
-          checkpoint_args: -t m -n 1000000 -k 5000000 -C cache_size=100MB
-      - func: "checkpoint test"
-        vars:
-          checkpoint_args: -t r -n 1000000 -k 5000000 -C cache_size=100MB
-      - func: "checkpoint test"
-        vars:
-          checkpoint_args: -t c -n 1000000 -k 5000000 -C cache_size=100MB
-
-  - name: coverage-report
-    commands:
-      - func: "get project"
-      - func: "compile wiredtiger"
-        vars:
-          configure_env_vars: CC=/opt/mongodbtoolchain/v3/bin/gcc CXX=/opt/mongodbtoolchain/v3/bin/g++ PATH=/opt/mongodbtoolchain/v3/bin:$PATH CFLAGS="--coverage -fPIC -ggdb" LDFLAGS=--coverage
-          posix_configure_flags: --enable-silent-rules --enable-diagnostic --enable-strict --enable-python --with-builtins=lz4,snappy,zlib
-      - func: "make check all"
-      - func: "unit test"
-        vars:
-          unit_test_args: -v 2 --long
-      - func: "format test"
-        vars:
-          extra_args: checkpoints=1 leak_memory=0 mmap=1 file_type=row compression=snappy logging=1 logging_compression=snappy logging_prealloc=1
-      - func: "format test"
-        vars:
-          extra_args: checkpoints=1 leak_memory=0 mmap=1 file_type=row alter=1 backups=1 compaction=1 data_extend=1 prepare=1 rebalance=1 salvage=1 statistics=1 statistics_server=1 verify=1
-      - func: "format test"
-        vars:
-          extra_args: checkpoints=1 leak_memory=0 mmap=1 file_type=row direct_io=1 firstfit=1 internal_key_truncation=1
-      - func: "format test"
-        vars:
-          extra_args: leak_memory=0 mmap=1 file_type=row checkpoints=0 in_memory=1 reverse=1 truncate=1
-      - func: "format test"
-        vars:
-          extra_args: checkpoints=1 leak_memory=0 mmap=1 file_type=row compression=zlib huffman_key=1 huffman_value=1
-      - func: "format test"
-        vars:
-          extra_args: checkpoints=1 leak_memory=0 mmap=1 file_type=row isolation=random transaction_timestamps=0
-      - func: "format test"
-        vars:
-          extra_args: checkpoints=1 leak_memory=0 mmap=1 file_type=row data_source=lsm bloom=1
-      - func: "format test"
-        vars:
-          extra_args: checkpoints=1 leak_memory=0 mmap=1 file_type=var compression=snappy checksum=uncompressed dictionary=1 repeat_data_pct=10
-      - func: "format test"
-        vars:
-          extra_args: checkpoints=1 leak_memory=0 mmap=1 file_type=row compression=lz4 prefix_compression=1 leaf_page_max=9 internal_page_max=9 key_min=256 value_min=256
-      - func: "format test"
-        vars:
-          extra_args: checkpoints=1 leak_memory=0 mmap=1 file_type=var leaf_page_max=9 internal_page_max=9 value_min=256
-      - func: "format test"
-        vars:
-          extra_args: checkpoints=1 leak_memory=0 mmap=1 file_type=fix
-      - command: shell.exec
-        params:
-          working_dir: "wiredtiger/build_posix"
-          script: |
-            set -o errexit
-            set -o verbose
-
-            GCOV=/opt/mongodbtoolchain/v3/bin/gcov gcovr -r .. -e '.*/bt_(debug|dump|misc|salvage|vrfy).*' -e '.*/(log|progress|verify_build|strerror|env_msg|err_file|cur_config|os_abort)\..*' -e '.*_stat\..*' --html -o ../coverage_report.html
-      - command: s3.put
-        params:
-          aws_secret: ${aws_secret}
-          aws_key: ${aws_key}
-          local_file: wiredtiger/coverage_report.html
-          bucket: build_external
-          permissions: public-read
-          content_type: text/html
-          display_name: Coverage report
-          remote_file: wiredtiger/${build_variant}/${revision}/coverage_report/coverage_report_${build_id}.html
-
-  - name: spinlock-gcc-test
-    commands:
-      - func: "get project"
-      - func: "compile wiredtiger"
-        vars:
-          posix_configure_flags: --enable-python --with-spinlock=gcc --enable-strict
-      - func: "make check all"
-      - func: "format test"
-        vars:
-          times: 3
-      - func: "unit test"
-
-  - name: spinlock-pthread-adaptive-test
-    commands:
-      - func: "get project"
-      - func: "compile wiredtiger"
-        vars:
-          posix_configure_flags: --enable-python --with-spinlock=pthread_adaptive --enable-strict
-      - func: "make check all"
-      - func: "format test"
-        vars:
-          times: 3
-      - func: "unit test"
->>>>>>> 5bd9fdfc
 
   - name: wtperf-test
     depends_on:
@@ -2221,37 +1927,17 @@
       #     random_abort_args: -t 40
 
       # truncated-log
-<<<<<<< HEAD
-      - command: shell.exec
-        params:
-          working_dir: "wiredtiger/build_posix/test/csuite/"
-          script: |
-            set -o errexit
-            set -o verbose
-
-            ./test_truncated_log
+      - func: "truncated log test"
 
       # format test
       # Temporarily disabled
-      # - func: "test format"
+      # - func: "format test"
       #   vars:
       #     extra_args: file_type=fix
-      # - func: "test format"
+      # - func: "format test"
       #   vars:
       #     extra_args: file_type=row
 
-=======
-      - func: "truncated log test"
-      
-      # format test
-      - func: "format test"
-        vars:
-          extra_args: file_type=fix
-      - func: "format test"
-        vars:
-          extra_args: file_type=row
-      
->>>>>>> 5bd9fdfc
       #FIXME: Add wtperf testing from Jenkin "wiredtiger-test-check-long" after fixing WT-5270
 
   - name: time-shift-sensitivity-test
@@ -2271,7 +1957,7 @@
             set -o verbose
 
             ./time_shift_test.sh /usr/local/lib/faketime/libfaketimeMT.so.1 0-1 2>&1
-  
+
   - name: format-stress-sanitizer-test
     #set a 25 hours (25*60*60 = 90000 seconds) timeout
     exec_timeout_secs: 90000
@@ -2283,7 +1969,7 @@
           test_env_vars: ASAN_OPTIONS="detect_leaks=1:abort_on_error=1:disable_coredump=0" ASAN_SYMBOLIZER_PATH=/opt/mongodbtoolchain/v3/bin/llvm-symbolizer
           # run for 24 hours ( 24 * 60 = 1440 minutes), don't stop at failed tests, use default config
           format_test_script_args: -t 1440
-  
+
   - name: format-stress-sanitizer-smoke-test
     #set a 7 hours timeout
     exec_timeout_secs: 25200
@@ -2328,7 +2014,7 @@
           # At the time of writing this script, one call to underlying scripts takes about 8 mins to finish in worst case.
           # We are giving an extra ~20% room for vairance in execution time.
           times: 120
-          
+
   - name: split-stress-test
     commands:
       - func: "get project"
@@ -2342,7 +2028,7 @@
             set -o errexit
             set -o verbose
             for i in {1..10}; do ${python_binary|python} split_stress.py; done
-
+  # Temporarily disabled
   - name: format-stress-test
     # Set 25 hours timeout
     exec_timeout_secs: 90000
@@ -2354,6 +2040,7 @@
           #run for 24 hours ( 24 * 60 = 1440 minutes), use default config
           format_test_script_args: -b "SEGFAULT_SIGNALS=all catchsegv ./t" -t 1440
 
+  # Temporarily disabled
   - name: format-stress-smoke-test
     # Set 7 hours timeout
     exec_timeout_secs: 25200
