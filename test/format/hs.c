/*-
 * Public Domain 2014-present MongoDB, Inc.
 * Public Domain 2008-2014 WiredTiger, Inc.
 *
 * This is free and unencumbered software released into the public domain.
 *
 * Anyone is free to copy, modify, publish, use, compile, sell, or
 * distribute this software, either in source code form or as a compiled
 * binary, for any purpose, commercial or non-commercial, and by any
 * means.
 *
 * In jurisdictions that recognize copyright laws, the author or authors
 * of this software dedicate any and all copyright interest in the
 * software to the public domain. We make this dedication for the benefit
 * of the public at large and to the detriment of our heirs and
 * successors. We intend this dedication to be an overt act of
 * relinquishment in perpetuity of all present and future rights to this
 * software under copyright law.
 *
 * THE SOFTWARE IS PROVIDED "AS IS", WITHOUT WARRANTY OF ANY KIND,
 * EXPRESS OR IMPLIED, INCLUDING BUT NOT LIMITED TO THE WARRANTIES OF
 * MERCHANTABILITY, FITNESS FOR A PARTICULAR PURPOSE AND NONINFRINGEMENT.
 * IN NO EVENT SHALL THE AUTHORS BE LIABLE FOR ANY CLAIM, DAMAGES OR
 * OTHER LIABILITY, WHETHER IN AN ACTION OF CONTRACT, TORT OR OTHERWISE,
 * ARISING FROM, OUT OF OR IN CONNECTION WITH THE SOFTWARE OR THE USE OR
 * OTHER DEALINGS IN THE SOFTWARE.
 */

#include "format.h"

/*
 * hs_cursor --
 *     Run a cursor through the history store, depending on the library order checking code to
 *     detect problems.
 */
WT_THREAD_RET
hs_cursor(void *arg)
{
#if WIREDTIGER_VERSION_MAJOR < 10
    WT_UNUSED(arg);
#else
    SAP sap;
    WT_CONNECTION *conn;
    WT_CURSOR *cursor;
    WT_DECL_RET;
    WT_ITEM hs_key, hs_value;
    WT_SESSION *session;
    wt_timestamp_t hs_durable_timestamp, hs_start_ts, hs_stop_durable_ts;
    uint64_t hs_counter, hs_upd_type;
    uint32_t hs_btree_id, i;
    u_int period;
    bool next;

    (void)(arg); /* Unused parameter */

    conn = g.wts_conn;

    /*
     * Trigger the internal WiredTiger cursor order checking on the history-store file. Open a
     * cursor on the history-store file, retrieve some records, close cursor, repeat.
     *
     * Open a session.
     */
    memset(&sap, 0, sizeof(sap));
    wiredtiger_open_session(conn, &sap, NULL, &session);

    memset(&hs_key, 0, sizeof(hs_key));
    memset(&hs_value, 0, sizeof(hs_value));
    for (;;) {
        /* Open a HS cursor. */
        testutil_check(__wt_curhs_open((WT_SESSION_IMPL *)session, NULL, &cursor));
        F_SET(cursor, WT_CURSTD_HS_READ_COMMITTED);

        /*
         * Move the cursor through the table from the beginning or the end. We can't position the
         * cursor in the HS store because the semantics of search aren't quite the same as other
         * tables, and we can't correct for them in application code. We don't sleep with an open
         * cursor, so we should be able to traverse large chunks of the HS store quickly, without
         * blocking normal operations.
         */
        next = mmrand(NULL, 0, 1) == 1;
        for (i = mmrand(NULL, 1000, 100000); i > 0; --i) {
            if ((ret = (next ? cursor->next(cursor) : cursor->prev(cursor))) != 0) {
                testutil_assert(ret == WT_NOTFOUND || ret == WT_ROLLBACK || ret == WT_CACHE_FULL);
                break;
            }
            testutil_check(
              cursor->get_key(cursor, &hs_btree_id, &hs_key, &hs_start_ts, &hs_counter));
            testutil_check(cursor->get_value(
              cursor, &hs_stop_durable_ts, &hs_durable_timestamp, &hs_upd_type, &hs_value));
        }

        testutil_check(cursor->close(cursor));

        /* Sleep for some number of seconds, in short intervals so we don't make the run wait. */
        for (period = mmrand(NULL, 1, 10); period > 0 && !g.workers_finished; --period)
            __wt_sleep(1, 0);
        if (g.workers_finished)
            break;
    }

<<<<<<< HEAD
    __wt_buf_free((WT_SESSION_IMPL *)session, &key);
    wiredtiger_close_session(session);
=======
    testutil_check(session->close(session, NULL));
>>>>>>> e2cc98ca
#endif

    return (WT_THREAD_RET_VALUE);
}<|MERGE_RESOLUTION|>--- conflicted
+++ resolved
@@ -99,12 +99,7 @@
             break;
     }
 
-<<<<<<< HEAD
-    __wt_buf_free((WT_SESSION_IMPL *)session, &key);
     wiredtiger_close_session(session);
-=======
-    testutil_check(session->close(session, NULL));
->>>>>>> e2cc98ca
 #endif
 
     return (WT_THREAD_RET_VALUE);
