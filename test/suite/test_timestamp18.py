#!/usr/bin/env python
#
# Public Domain 2014-present MongoDB, Inc.
# Public Domain 2008-2014 WiredTiger, Inc.
#
# This is free and unencumbered software released into the public domain.
#
# Anyone is free to copy, modify, publish, use, compile, sell, or
# distribute this software, either in source code form or as a compiled
# binary, for any purpose, commercial or non-commercial, and by any
# means.
#
# In jurisdictions that recognize copyright laws, the author or authors
# of this software dedicate any and all copyright interest in the
# software to the public domain. We make this dedication for the benefit
# of the public at large and to the detriment of our heirs and
# successors. We intend this dedication to be an overt act of
# relinquishment in perpetuity of all present and future rights to this
# software under copyright law.
#
# THE SOFTWARE IS PROVIDED "AS IS", WITHOUT WARRANTY OF ANY KIND,
# EXPRESS OR IMPLIED, INCLUDING BUT NOT LIMITED TO THE WARRANTIES OF
# MERCHANTABILITY, FITNESS FOR A PARTICULAR PURPOSE AND NONINFRINGEMENT.
# IN NO EVENT SHALL THE AUTHORS BE LIABLE FOR ANY CLAIM, DAMAGES OR
# OTHER LIABILITY, WHETHER IN AN ACTION OF CONTRACT, TORT OR OTHERWISE,
# ARISING FROM, OUT OF OR IN CONNECTION WITH THE SOFTWARE OR THE USE OR
# OTHER DEALINGS IN THE SOFTWARE.
#
# [TEST_TAGS]
# transactions:mixed_mode_timestamps
# verify:prepare
# [END_TAGS]
#
# test_timestamp18.py
#   Mixing timestamped and non-timestamped writes.
#

import wiredtiger, wttest
from wtscenario import make_scenarios

class test_timestamp18(wttest.WiredTigerTestCase):
    conn_config = 'cache_size=50MB'
    session_config = 'isolation=snapshot'

<<<<<<< HEAD
    uri = 'table:test_timestamp18'

    key_format_values = [
        ('string-row', dict(key_format='S', usestrings=True)),
        ('column', dict(key_format='r', usestrings=False)),
=======
    format_values = [
        ('string-row', dict(key_format='S', value_format='S')),
        ('column', dict(key_format='r', value_format='S')),
        ('column-fix', dict(key_format='r', value_format='8t')),
>>>>>>> 90a99d5f
    ]
    non_ts_writes = [
        ('insert', dict(delete=False)),
        ('delete', dict(delete=True)),
    ]
    scenarios = make_scenarios(format_values, non_ts_writes)

    def get_key(self, i):
        return str(i) if self.key_format == 'S' else i

    def test_ts_writes_with_non_ts_write(self):
<<<<<<< HEAD
        self.session.create(self.uri, 'key_format={},value_format=S'.format(self.key_format))
=======
        uri = 'table:test_timestamp18'
        format = 'key_format={},value_format={}'.format(self.key_format, self.value_format)
        self.session.create(uri, format)
>>>>>>> 90a99d5f
        self.conn.set_timestamp('oldest_timestamp=' + self.timestamp_str(1))
        cursor = self.session.open_cursor(self.uri)

        if self.value_format == '8t':
            value1 = 97 # 'a'
            value2 = 98 # 'b'
            value3 = 99 # 'c'
            value4 = 100 # 'd'
        else:
            value1 = 'a' * 500
            value2 = 'b' * 500
            value3 = 'c' * 500
            value4 = 'd' * 500

        # A series of timestamped writes on each key.
        for i in range(1, 10000):
            self.session.begin_transaction()
            cursor[self.get_key(i)] = value1
            self.session.commit_transaction('commit_timestamp=' + self.timestamp_str(2))

        for i in range(1, 10000):
            self.session.begin_transaction()
            cursor[self.get_key(i)] = value2
            self.session.commit_transaction('commit_timestamp=' + self.timestamp_str(3))

        for i in range(1, 10000):
            self.session.begin_transaction()
            cursor[self.get_key(i)] = value3
            self.session.commit_transaction('commit_timestamp=' + self.timestamp_str(4))

        # Add a non-timestamped delete.
        # Let's do every second key to ensure that we get the truncation right and don't
        # accidentally destroy content from an adjacent key.
        for i in range(1, 10000):
            if i % 2 == 0:
                if self.delete:
                    cursor.set_key(self.get_key(i))
                    cursor.remove()
                else:
                    cursor[self.get_key(i)] = value4

        self.session.checkpoint()

        for ts in range(2, 4):
            self.session.begin_transaction('read_timestamp=' + self.timestamp_str(ts))
            for i in range(1, 10000):
                # The non-timestamped delete should cover all the previous writes and make them
                # effectively invisible. (For FLCS, this means they read back as zero.)
                if i % 2 == 0:
                    if self.delete:
                        cursor.set_key(self.get_key(i))
                        if self.value_format == '8t':
                            self.assertEqual(cursor.search(), 0)
                            self.assertEqual(cursor.get_value(), 0)
                        else:
                            self.assertEqual(cursor.search(), wiredtiger.WT_NOTFOUND)
                    else:
                        self.assertEqual(cursor[self.get_key(i)], value4)
                # Otherwise, expect one of the timestamped writes.
                else:
                    if ts == 2:
                        self.assertEqual(cursor[self.get_key(i)], value1)
                    elif ts == 3:
                        self.assertEqual(cursor[self.get_key(i)], value2)
                    else:
                        self.assertEqual(cursor[self.get_key(i)], value3)
            self.session.rollback_transaction()

    # check that updates with no timestamp at commit time use first_commit_timestamp
    def test_timestamp_backfilling(self):
        self.session.create(self.uri, 'key_format=S, value_format=i'.format(self.key_format))
        c = self.session.open_cursor(self.uri)

        self.session.begin_transaction()
        c["k1"] = 1
        self.session.timestamp_transaction('commit_timestamp=' + self.timestamp_str(2))        
        c["k2"] = 2
        self.session.commit_transaction('commit_timestamp=5')

        # The update to k1 is un-timestamped at commit time and uses first_commit_timestamp (2) instead of commit_timestamp (5)
        self.session.begin_transaction('read_timestamp=2')
        c.set_key("k1")
        self.assertEqual(c.search(), 0)
        self.session.commit_transaction()<|MERGE_RESOLUTION|>--- conflicted
+++ resolved
@@ -42,18 +42,12 @@
     conn_config = 'cache_size=50MB'
     session_config = 'isolation=snapshot'
 
-<<<<<<< HEAD
     uri = 'table:test_timestamp18'
 
-    key_format_values = [
-        ('string-row', dict(key_format='S', usestrings=True)),
-        ('column', dict(key_format='r', usestrings=False)),
-=======
     format_values = [
         ('string-row', dict(key_format='S', value_format='S')),
         ('column', dict(key_format='r', value_format='S')),
         ('column-fix', dict(key_format='r', value_format='8t')),
->>>>>>> 90a99d5f
     ]
     non_ts_writes = [
         ('insert', dict(delete=False)),
@@ -65,13 +59,8 @@
         return str(i) if self.key_format == 'S' else i
 
     def test_ts_writes_with_non_ts_write(self):
-<<<<<<< HEAD
-        self.session.create(self.uri, 'key_format={},value_format=S'.format(self.key_format))
-=======
-        uri = 'table:test_timestamp18'
         format = 'key_format={},value_format={}'.format(self.key_format, self.value_format)
-        self.session.create(uri, format)
->>>>>>> 90a99d5f
+        self.session.create(self.uri, format)
         self.conn.set_timestamp('oldest_timestamp=' + self.timestamp_str(1))
         cursor = self.session.open_cursor(self.uri)
 
