--- conflicted
+++ resolved
@@ -352,13 +352,7 @@
      * Write our portion of the key space until we're killed.
      */
     printf("Thread %" PRIu32 " starts at %" PRIu64 "\n", td->info, td->start);
-<<<<<<< HEAD
     active_ts = 1;
-    if (stress)
-        ((WT_SESSION_IMPL *)session)->debug_8392 = private;
-=======
-    active_ts = 0;
->>>>>>> 5bab244a
     for (i = td->start;; ++i) {
         testutil_check(session->begin_transaction(session, NULL));
         if (use_prep)
