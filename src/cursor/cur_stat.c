--- conflicted
+++ resolved
@@ -329,13 +329,8 @@
 
 	cst->btree = btree;
 	cst->notpositioned = 1;
-<<<<<<< HEAD
-	cst->stats_first = (WT_STATS *)btree->dhandle->stats;
+	cst->stats_first = (WT_STATS *)&btree->dhandle->stats;
 	cst->stats_count = sizeof(WT_DSRC_STATS) / sizeof(WT_STATS);
-=======
-	cst->stats_first = (WT_STATS *)&btree->stats;
-	cst->stats_count = sizeof(btree->stats) / sizeof(WT_STATS);
->>>>>>> 7d2126b5
 	cst->clear_func = LF_ISSET(WT_STATISTICS_CLEAR) ?
 	    __wt_stat_clear_dsrc_stats : NULL;
 	return (0);
