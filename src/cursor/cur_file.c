/*-
 * Copyright (c) 2008-2012 WiredTiger, Inc.
 *	All rights reserved.
 *
 * See the file LICENSE for redistribution information.
 */

#include "wt_internal.h"

/*
 * __curfile_compare --
 *	WT_CURSOR->compare method for the btree cursor type.
 */
static int
__curfile_compare(WT_CURSOR *a, WT_CURSOR *b, int *cmpp)
{
	WT_CURSOR_BTREE *cbt;
	WT_DECL_RET;
	WT_SESSION_IMPL *session;

	cbt = (WT_CURSOR_BTREE *)a;
	CURSOR_API_CALL(a, session, compare, cbt->btree);

	/*
	 * Confirm both cursors refer to the same source and have keys, then
	 * call the underlying object to compare them.
	 */
	if (strcmp(a->uri, b->uri) != 0)
		WT_ERR_MSG(session, EINVAL,
		    "comparison method cursors must reference the same object");

	WT_CURSOR_NEEDKEY(a);
	WT_CURSOR_NEEDKEY(b);

	ret = __wt_btcur_compare(
	    (WT_CURSOR_BTREE *)a, (WT_CURSOR_BTREE *)b, cmpp);
err:	API_END(session);

	return (ret);
}

/*
 * __curfile_next --
 *	WT_CURSOR->next method for the btree cursor type.
 */
static int
__curfile_next(WT_CURSOR *cursor)
{
	WT_CURSOR_BTREE *cbt;
	WT_DECL_RET;
	WT_SESSION_IMPL *session;

	cbt = (WT_CURSOR_BTREE *)cursor;
	CURSOR_API_CALL(cursor, session, next, cbt->btree);
	ret = __wt_btcur_next((WT_CURSOR_BTREE *)cursor, 0);
	API_END(session);

	return (ret);
}

/*
 * __curfile_next_random --
 *	WT_CURSOR->next method for the btree cursor type when configured with
 * next_random.
 */
static int
__curfile_next_random(WT_CURSOR *cursor)
{
	WT_CURSOR_BTREE *cbt;
	WT_DECL_RET;
	WT_SESSION_IMPL *session;

	cbt = (WT_CURSOR_BTREE *)cursor;
	CURSOR_API_CALL(cursor, session, next, cbt->btree);
	ret = __wt_btcur_next_random(cbt);
	API_END(session);

	return (ret);
}

/*
 * __curfile_prev --
 *	WT_CURSOR->prev method for the btree cursor type.
 */
static int
__curfile_prev(WT_CURSOR *cursor)
{
	WT_CURSOR_BTREE *cbt;
	WT_DECL_RET;
	WT_SESSION_IMPL *session;

	cbt = (WT_CURSOR_BTREE *)cursor;
	CURSOR_API_CALL(cursor, session, prev, cbt->btree);
	ret = __wt_btcur_prev((WT_CURSOR_BTREE *)cursor, 0);
	API_END(session);

	return (ret);
}

/*
 * __curfile_reset --
 *	WT_CURSOR->reset method for the btree cursor type.
 */
static int
__curfile_reset(WT_CURSOR *cursor)
{
	WT_CURSOR_BTREE *cbt;
	WT_DECL_RET;
	WT_SESSION_IMPL *session;

	cbt = (WT_CURSOR_BTREE *)cursor;
	CURSOR_API_CALL(cursor, session, reset, cbt->btree);
	ret = __wt_btcur_reset(cbt);
	API_END(session);

	return (ret);
}

/*
 * __curfile_search --
 *	WT_CURSOR->search method for the btree cursor type.
 */
static int
__curfile_search(WT_CURSOR *cursor)
{
	WT_CURSOR_BTREE *cbt;
	WT_DECL_RET;
	WT_SESSION_IMPL *session;

	cbt = (WT_CURSOR_BTREE *)cursor;
	CURSOR_API_CALL(cursor, session, search, cbt->btree);
	WT_CURSOR_NEEDKEY(cursor);
	ret = __wt_btcur_search(cbt);
err:	API_END(session);

	return (ret);
}

/*
 * __curfile_search_near --
 *	WT_CURSOR->search_near method for the btree cursor type.
 */
static int
__curfile_search_near(WT_CURSOR *cursor, int *exact)
{
	WT_CURSOR_BTREE *cbt;
	WT_DECL_RET;
	WT_SESSION_IMPL *session;

	cbt = (WT_CURSOR_BTREE *)cursor;
	CURSOR_API_CALL(cursor, session, search_near, cbt->btree);
	WT_CURSOR_NEEDKEY(cursor);
	ret = __wt_btcur_search_near(cbt, exact);
err:	API_END(session);

	return (ret);
}

/*
 * __curfile_insert --
 *	WT_CURSOR->insert method for the btree cursor type.
 */
static int
__curfile_insert(WT_CURSOR *cursor)
{
	WT_CURSOR_BTREE *cbt;
	WT_DECL_RET;
	WT_SESSION_IMPL *session;

	cbt = (WT_CURSOR_BTREE *)cursor;
	CURSOR_UPDATE_API_CALL(cursor, session, insert, cbt->btree);
	if (!F_ISSET(cursor, WT_CURSTD_APPEND))
		WT_CURSOR_NEEDKEY(cursor);
	WT_CURSOR_NEEDVALUE(cursor);
	ret = __wt_btcur_insert((WT_CURSOR_BTREE *)cursor);
err:	CURSOR_UPDATE_API_END(session, ret);

	return (ret);
}

/*
 * __curfile_update --
 *	WT_CURSOR->update method for the btree cursor type.
 */
static int
__curfile_update(WT_CURSOR *cursor)
{
	WT_CURSOR_BTREE *cbt;
	WT_DECL_RET;
	WT_SESSION_IMPL *session;

	cbt = (WT_CURSOR_BTREE *)cursor;
	CURSOR_UPDATE_API_CALL(cursor, session, update, cbt->btree);
	WT_CURSOR_NEEDKEY(cursor);
	WT_CURSOR_NEEDVALUE(cursor);
	ret = __wt_btcur_update((WT_CURSOR_BTREE *)cursor);
err:	CURSOR_UPDATE_API_END(session, ret);

	return (ret);
}

/*
 * __curfile_remove --
 *	WT_CURSOR->remove method for the btree cursor type.
 */
static int
__curfile_remove(WT_CURSOR *cursor)
{
	WT_CURSOR_BTREE *cbt;
	WT_DECL_RET;
	WT_SESSION_IMPL *session;

	cbt = (WT_CURSOR_BTREE *)cursor;
	CURSOR_UPDATE_API_CALL(cursor, session, remove, cbt->btree);
	WT_CURSOR_NEEDKEY(cursor);
	ret = __wt_btcur_remove((WT_CURSOR_BTREE *)cursor);
err:	CURSOR_UPDATE_API_END(session, ret);

	return (ret);
}

/*
 * __wt_curfile_truncate --
 *	WT_SESSION.truncate support when file cursors are specified.
 */
int
__wt_curfile_truncate(
    WT_SESSION_IMPL *session, WT_CURSOR *start, WT_CURSOR *stop)
{
	WT_CURSOR_BTREE *cursor;
	WT_DATA_HANDLE *saved_dhandle;
	WT_DECL_RET;

	/*
	 * !!!
	 * We're doing a cursor operation but in the service of the session API;
	 * set the session handle to reference the appropriate Btree, but don't
	 * do any of the other "standard" cursor API setup.
	 */
	cursor = (WT_CURSOR_BTREE *)(start == NULL ? stop : start);
	saved_dhandle = session->dhandle;
	WT_SET_BTREE_IN_SESSION(session, cursor->btree);
	ret = __wt_btcur_truncate(
	    (WT_CURSOR_BTREE *)start, (WT_CURSOR_BTREE *)stop);
	session->dhandle = saved_dhandle;

	return (ret);
}

/*
 * __curfile_close --
 *	WT_CURSOR->close method for the btree cursor type.
 */
static int
__curfile_close(WT_CURSOR *cursor)
{
	WT_CURSOR_BTREE *cbt;
	WT_DECL_RET;
	WT_SESSION_IMPL *session;

	cbt = (WT_CURSOR_BTREE *)cursor;
	CURSOR_API_CALL(cursor, session, close, cbt->btree);
	WT_TRET(__wt_btcur_close(cbt));
	if (cbt->btree != NULL)
		WT_TRET(__wt_session_release_btree(session));
	/* The URI is owned by the btree handle. */
	cursor->uri = NULL;
	WT_TRET(__wt_cursor_close(cursor));
	API_END(session);

	return (ret);
}

/*
 * __wt_curfile_create --
 *	Open a cursor for a given btree handle.
 */
int
__wt_curfile_create(WT_SESSION_IMPL *session,
    WT_CURSOR *owner, const char *cfg[], WT_CURSOR **cursorp)
{
	static WT_CURSOR iface = {
		NULL,
		NULL,
		NULL,
		NULL,
		NULL,
		NULL,
		NULL,
		NULL,
		__curfile_compare,
		__curfile_next,
		__curfile_prev,
		__curfile_reset,
		__curfile_search,
		__curfile_search_near,
		__curfile_insert,
		__curfile_update,
		__curfile_remove,
		__curfile_close,
		{ NULL, NULL },		/* TAILQ_ENTRY q */
		0,			/* recno key */
		{ 0 },			/* recno raw buffer */
		{ NULL, 0, 0, NULL, 0 },/* WT_ITEM key */
		{ NULL, 0, 0, NULL, 0 },/* WT_ITEM value */
		0,			/* int saved_err */
		0			/* uint32_t flags */
	};
	WT_BTREE *btree;
	WT_CONFIG_ITEM cval;
	WT_CURSOR *cursor;
	WT_CURSOR_BTREE *cbt;
	WT_DECL_RET;
	size_t csize;
	int bulk;

	cbt = NULL;

	btree = S2BT(session);
	WT_ASSERT(session, btree != NULL);

	WT_RET(__wt_config_gets_defno(session, cfg, "bulk", &cval));
	bulk = (cval.val != 0);

	csize = bulk ? sizeof(WT_CURSOR_BULK) : sizeof(WT_CURSOR_BTREE);
	WT_RET(__wt_calloc(session, 1, csize, &cbt));

	cursor = &cbt->iface;
	*cursor = iface;
	cursor->session = &session->iface;
	cursor->uri = btree->dhandle->name;
	cursor->key_format = btree->key_format;
	cursor->value_format = btree->value_format;

	cbt->btree = btree;
	if (bulk)
		WT_ERR(__wt_curbulk_init((WT_CURSOR_BULK *)cbt));

	/*
	 * no_cache
	 * No cache cursors are read-only.
	 */
	WT_ERR(__wt_config_gets_defno(session, cfg, "no_cache", &cval));
	if (cval.val != 0) {
		cursor->insert = __wt_cursor_notsup;
		cursor->update = __wt_cursor_notsup;
		cursor->remove = __wt_cursor_notsup;
	}

	/*
	 * random_retrieval
	 * Random retrieval cursors only support next, reset and close.
	 */
	WT_ERR(__wt_config_gets_defno(session, cfg, "next_random", &cval));
	if (cval.val != 0) {
		__wt_cursor_set_notsup(cursor);
		cursor->next = __curfile_next_random;
		cursor->reset = __curfile_reset;
	}

	/* __wt_cursor_init is last so we don't have to clean up on error. */
	STATIC_ASSERT(offsetof(WT_CURSOR_BTREE, iface) == 0);
	WT_ERR(__wt_cursor_init(cursor, cursor->uri, owner, cfg, cursorp));

	if (0) {
err:		__wt_free(session, cbt);
	}

	return (ret);
}

/*
 * __wt_curfile_open --
 *	WT_SESSION->open_cursor method for the btree cursor type.
 */
int
__wt_curfile_open(WT_SESSION_IMPL *session, const char *uri,
    WT_CURSOR *owner, const char *cfg[], WT_CURSOR **cursorp)
{
	WT_CONFIG_ITEM cval;
	WT_DECL_RET;
	uint32_t flags;

	/*
	 * Bulk and no cache handles are exclusive and may not be used by more
	 * than a single thread.
	 * Additionally set the discard flag on no cache handles so they are
	 * destroyed on close.
	 */
	flags = 0;
	WT_RET(__wt_config_gets_defno(session, cfg, "bulk", &cval));
	if (cval.val != 0)
		LF_SET(WT_BTREE_EXCLUSIVE | WT_BTREE_BULK);
	WT_RET(__wt_config_gets_defno(session, cfg, "no_cache", &cval));
	if (cval.val != 0)
		LF_SET(WT_BTREE_EXCLUSIVE | WT_BTREE_NO_CACHE);

	/* TODO: handle projections. */

	/* Get the handle and lock it while the cursor is using it. */
	if (WT_PREFIX_MATCH(uri, "colgroup:") || WT_PREFIX_MATCH(uri, "index:"))
<<<<<<< HEAD
		WT_RET(__wt_schema_get_btree(session, uri, strlen(uri), cfg,
		    bulk ? WT_BTREE_BULK | WT_DHANDLE_EXCLUSIVE : 0));
	else if (WT_PREFIX_MATCH(uri, "file:"))
		WT_RET(__wt_session_get_btree_ckpt(session, uri, cfg,
		    bulk ? WT_BTREE_BULK | WT_DHANDLE_EXCLUSIVE : 0));
=======
		WT_RET(__wt_schema_get_btree(
		    session, uri, strlen(uri), cfg, flags));
	else if (WT_PREFIX_MATCH(uri, "file:"))
		WT_RET(__wt_session_get_btree_ckpt(session, uri, cfg, flags));
>>>>>>> e1436289
	else
		WT_RET(__wt_bad_object_type(session, uri));

	WT_ERR(__wt_curfile_create(session, owner, cfg, cursorp));
	return (0);

err:	/* If the cursor could not be opened, release the handle. */
	(void)__wt_session_release_btree(session);
	return (ret);
}<|MERGE_RESOLUTION|>--- conflicted
+++ resolved
@@ -390,27 +390,19 @@
 	flags = 0;
 	WT_RET(__wt_config_gets_defno(session, cfg, "bulk", &cval));
 	if (cval.val != 0)
-		LF_SET(WT_BTREE_EXCLUSIVE | WT_BTREE_BULK);
+		LF_SET(WT_DHANDLE_EXCLUSIVE | WT_BTREE_BULK);
 	WT_RET(__wt_config_gets_defno(session, cfg, "no_cache", &cval));
 	if (cval.val != 0)
-		LF_SET(WT_BTREE_EXCLUSIVE | WT_BTREE_NO_CACHE);
+		LF_SET(WT_DHANDLE_EXCLUSIVE | WT_BTREE_NO_CACHE);
 
 	/* TODO: handle projections. */
 
 	/* Get the handle and lock it while the cursor is using it. */
 	if (WT_PREFIX_MATCH(uri, "colgroup:") || WT_PREFIX_MATCH(uri, "index:"))
-<<<<<<< HEAD
-		WT_RET(__wt_schema_get_btree(session, uri, strlen(uri), cfg,
-		    bulk ? WT_BTREE_BULK | WT_DHANDLE_EXCLUSIVE : 0));
-	else if (WT_PREFIX_MATCH(uri, "file:"))
-		WT_RET(__wt_session_get_btree_ckpt(session, uri, cfg,
-		    bulk ? WT_BTREE_BULK | WT_DHANDLE_EXCLUSIVE : 0));
-=======
 		WT_RET(__wt_schema_get_btree(
 		    session, uri, strlen(uri), cfg, flags));
 	else if (WT_PREFIX_MATCH(uri, "file:"))
 		WT_RET(__wt_session_get_btree_ckpt(session, uri, cfg, flags));
->>>>>>> e1436289
 	else
 		WT_RET(__wt_bad_object_type(session, uri));
 
