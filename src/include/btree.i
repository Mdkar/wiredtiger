/*-
 * Copyright (c) 2014-2019 MongoDB, Inc.
 * Copyright (c) 2008-2014 WiredTiger, Inc.
 *	All rights reserved.
 *
 * See the file LICENSE for redistribution information.
 */

/*
 * __wt_ref_is_root --
 *     Return if the page reference is for the root page.
 */
static inline bool
__wt_ref_is_root(WT_REF *ref)
{
    return (ref->home == NULL);
}

/*
 * __wt_page_is_empty --
 *     Return if the page is empty.
 */
static inline bool
__wt_page_is_empty(WT_PAGE *page)
{
    return (page->modify != NULL && page->modify->rec_result == WT_PM_REC_EMPTY);
}

/*
 * __wt_page_evict_clean --
 *     Return if the page can be evicted without dirtying the tree.
 */
static inline bool
__wt_page_evict_clean(WT_PAGE *page)
{
    return (page->modify == NULL ||
      (page->modify->page_state == WT_PAGE_CLEAN && page->modify->rec_result == 0));
}

/*
 * __wt_page_is_modified --
 *     Return if the page is dirty.
 */
static inline bool
__wt_page_is_modified(WT_PAGE *page)
{
    return (page->modify != NULL && page->modify->page_state != WT_PAGE_CLEAN);
}

/*
 * __wt_btree_block_free --
 *     Helper function to free a block from the current tree.
 */
static inline int
__wt_btree_block_free(WT_SESSION_IMPL *session, const uint8_t *addr, size_t addr_size)
{
    WT_BM *bm;
    WT_BTREE *btree;

    btree = S2BT(session);
    bm = btree->bm;

    return (bm->free(bm, session, addr, addr_size));
}

/*
 * __wt_btree_bytes_inuse --
 *     Return the number of bytes in use.
 */
static inline uint64_t
__wt_btree_bytes_inuse(WT_SESSION_IMPL *session)
{
    WT_BTREE *btree;
    WT_CACHE *cache;

    btree = S2BT(session);
    cache = S2C(session)->cache;

    return (__wt_cache_bytes_plus_overhead(cache, btree->bytes_inmem));
}

/*
 * __wt_btree_bytes_evictable --
 *     Return the number of bytes that can be evicted (i.e. bytes apart from the pinned root page).
 */
static inline uint64_t
__wt_btree_bytes_evictable(WT_SESSION_IMPL *session)
{
    WT_BTREE *btree;
    WT_CACHE *cache;
    WT_PAGE *root_page;
    uint64_t bytes_inmem, bytes_root;

    btree = S2BT(session);
    cache = S2C(session)->cache;
    root_page = btree->root.page;

    bytes_inmem = btree->bytes_inmem;
    bytes_root = root_page == NULL ? 0 : root_page->memory_footprint;

    return (bytes_inmem <= bytes_root ? 0 : __wt_cache_bytes_plus_overhead(
                                              cache, bytes_inmem - bytes_root));
}

/*
 * __wt_btree_dirty_inuse --
 *     Return the number of dirty bytes in use.
 */
static inline uint64_t
__wt_btree_dirty_inuse(WT_SESSION_IMPL *session)
{
    WT_BTREE *btree;
    WT_CACHE *cache;

    btree = S2BT(session);
    cache = S2C(session)->cache;

    return (
      __wt_cache_bytes_plus_overhead(cache, btree->bytes_dirty_intl + btree->bytes_dirty_leaf));
}

/*
 * __wt_btree_dirty_leaf_inuse --
 *     Return the number of bytes in use by dirty leaf pages.
 */
static inline uint64_t
__wt_btree_dirty_leaf_inuse(WT_SESSION_IMPL *session)
{
    WT_BTREE *btree;
    WT_CACHE *cache;

    btree = S2BT(session);
    cache = S2C(session)->cache;

    return (__wt_cache_bytes_plus_overhead(cache, btree->bytes_dirty_leaf));
}

/*
 * __wt_cache_page_inmem_incr --
 *     Increment a page's memory footprint in the cache.
 */
static inline void
__wt_cache_page_inmem_incr(WT_SESSION_IMPL *session, WT_PAGE *page, size_t size)
{
    WT_BTREE *btree;
    WT_CACHE *cache;

    WT_ASSERT(session, size < WT_EXABYTE);
    btree = S2BT(session);
    cache = S2C(session)->cache;

    (void)__wt_atomic_add64(&btree->bytes_inmem, size);
    (void)__wt_atomic_add64(&cache->bytes_inmem, size);
    (void)__wt_atomic_addsize(&page->memory_footprint, size);
    if (__wt_page_is_modified(page)) {
        (void)__wt_atomic_addsize(&page->modify->bytes_dirty, size);
        if (WT_PAGE_IS_INTERNAL(page)) {
            (void)__wt_atomic_add64(&btree->bytes_dirty_intl, size);
            (void)__wt_atomic_add64(&cache->bytes_dirty_intl, size);
        } else if (!btree->lsm_primary) {
            (void)__wt_atomic_add64(&btree->bytes_dirty_leaf, size);
            (void)__wt_atomic_add64(&cache->bytes_dirty_leaf, size);
        }
    }
    /* Track internal size in cache. */
    if (WT_PAGE_IS_INTERNAL(page))
        (void)__wt_atomic_add64(&cache->bytes_internal, size);
}

/*
 * __wt_cache_decr_check_size --
 *     Decrement a size_t cache value and check for underflow.
 */
static inline void
__wt_cache_decr_check_size(WT_SESSION_IMPL *session, size_t *vp, size_t v, const char *fld)
{
    if (v == 0 || __wt_atomic_subsize(vp, v) < WT_EXABYTE)
        return;

    /*
     * It's a bug if this accounting underflowed but allow the application to proceed - the
     * consequence is we use more cache than configured.
     */
    *vp = 0;
    __wt_errx(session, "%s went negative with decrement of %" WT_SIZET_FMT, fld, v);

#ifdef HAVE_DIAGNOSTIC
    __wt_abort(session);
#endif
}

/*
 * __wt_cache_decr_check_uint64 --
 *     Decrement a uint64_t cache value and check for underflow.
 */
static inline void
__wt_cache_decr_check_uint64(WT_SESSION_IMPL *session, uint64_t *vp, uint64_t v, const char *fld)
{
    uint64_t orig = *vp;

    if (v == 0 || __wt_atomic_sub64(vp, v) < WT_EXABYTE)
        return;

    /*
     * It's a bug if this accounting underflowed but allow the application to proceed - the
     * consequence is we use more cache than configured.
     */
    *vp = 0;
    __wt_errx(
      session, "%s was %" PRIu64 ", went negative with decrement of %" PRIu64, fld, orig, v);

#ifdef HAVE_DIAGNOSTIC
    __wt_abort(session);
#endif
}

/*
 * __wt_cache_page_byte_dirty_decr --
 *     Decrement the page's dirty byte count, guarding from underflow.
 */
static inline void
__wt_cache_page_byte_dirty_decr(WT_SESSION_IMPL *session, WT_PAGE *page, size_t size)
{
    WT_BTREE *btree;
    WT_CACHE *cache;
    size_t decr, orig;
    int i;

    btree = S2BT(session);
    cache = S2C(session)->cache;
    decr = 0; /* [-Wconditional-uninitialized] */

    /*
     * We don't have exclusive access and there are ways of decrementing the
     * page's dirty byte count by a too-large value. For example:
     *	T1: __wt_cache_page_inmem_incr(page, size)
     *		page is clean, don't increment dirty byte count
     *	T2: mark page dirty
     *	T1: __wt_cache_page_inmem_decr(page, size)
     *		page is dirty, decrement dirty byte count
     * and, of course, the reverse where the page is dirty at the increment
     * and clean at the decrement.
     *
     * The page's dirty-byte value always reflects bytes represented in the
     * cache's dirty-byte count, decrement the page/cache as much as we can
     * without underflow. If we can't decrement the dirty byte counts after
     * few tries, give up: the cache's value will be wrong, but consistent,
     * and we'll fix it the next time this page is marked clean, or evicted.
     */
    for (i = 0; i < 5; ++i) {
        /*
         * Take care to read the dirty-byte count only once in case we're racing with updates.
         */
        WT_ORDERED_READ(orig, page->modify->bytes_dirty);
        decr = WT_MIN(size, orig);
        if (__wt_atomic_cassize(&page->modify->bytes_dirty, orig, orig - decr))
            break;
    }

    if (i == 5)
        return;

    if (WT_PAGE_IS_INTERNAL(page)) {
        __wt_cache_decr_check_uint64(
          session, &btree->bytes_dirty_intl, decr, "WT_BTREE.bytes_dirty_intl");
        __wt_cache_decr_check_uint64(
          session, &cache->bytes_dirty_intl, decr, "WT_CACHE.bytes_dirty_intl");
    } else if (!btree->lsm_primary) {
        __wt_cache_decr_check_uint64(
          session, &btree->bytes_dirty_leaf, decr, "WT_BTREE.bytes_dirty_leaf");
        __wt_cache_decr_check_uint64(
          session, &cache->bytes_dirty_leaf, decr, "WT_CACHE.bytes_dirty_leaf");
    }
}

/*
 * __wt_cache_page_inmem_decr --
 *     Decrement a page's memory footprint in the cache.
 */
static inline void
__wt_cache_page_inmem_decr(WT_SESSION_IMPL *session, WT_PAGE *page, size_t size)
{
    WT_CACHE *cache;

    cache = S2C(session)->cache;

    WT_ASSERT(session, size < WT_EXABYTE);

    __wt_cache_decr_check_uint64(
      session, &S2BT(session)->bytes_inmem, size, "WT_BTREE.bytes_inmem");
    __wt_cache_decr_check_uint64(session, &cache->bytes_inmem, size, "WT_CACHE.bytes_inmem");
    __wt_cache_decr_check_size(session, &page->memory_footprint, size, "WT_PAGE.memory_footprint");
    if (__wt_page_is_modified(page))
        __wt_cache_page_byte_dirty_decr(session, page, size);
    /* Track internal size in cache. */
    if (WT_PAGE_IS_INTERNAL(page))
        __wt_cache_decr_check_uint64(
          session, &cache->bytes_internal, size, "WT_CACHE.bytes_internal");
}

/*
 * __wt_cache_dirty_incr --
 *     Page switch from clean to dirty: increment the cache dirty page/byte counts.
 */
static inline void
__wt_cache_dirty_incr(WT_SESSION_IMPL *session, WT_PAGE *page)
{
    WT_BTREE *btree;
    WT_CACHE *cache;
    size_t size;

    btree = S2BT(session);
    cache = S2C(session)->cache;

    /*
     * Take care to read the memory_footprint once in case we are racing with updates.
     */
    size = page->memory_footprint;
    if (WT_PAGE_IS_INTERNAL(page)) {
        (void)__wt_atomic_add64(&btree->bytes_dirty_intl, size);
        (void)__wt_atomic_add64(&cache->bytes_dirty_intl, size);
        (void)__wt_atomic_add64(&cache->pages_dirty_intl, 1);
    } else {
        if (!btree->lsm_primary) {
            (void)__wt_atomic_add64(&btree->bytes_dirty_leaf, size);
            (void)__wt_atomic_add64(&cache->bytes_dirty_leaf, size);
        }
        (void)__wt_atomic_add64(&cache->pages_dirty_leaf, 1);
    }
    (void)__wt_atomic_add64(&btree->bytes_dirty_total, size);
    (void)__wt_atomic_add64(&cache->bytes_dirty_total, size);
    (void)__wt_atomic_addsize(&page->modify->bytes_dirty, size);
}

/*
 * __wt_cache_dirty_decr --
 *     Page switch from dirty to clean: decrement the cache dirty page/byte counts.
 */
static inline void
__wt_cache_dirty_decr(WT_SESSION_IMPL *session, WT_PAGE *page)
{
    WT_CACHE *cache;
    WT_PAGE_MODIFY *modify;

    cache = S2C(session)->cache;

    if (WT_PAGE_IS_INTERNAL(page))
        __wt_cache_decr_check_uint64(
          session, &cache->pages_dirty_intl, 1, "dirty internal page count");
    else
        __wt_cache_decr_check_uint64(session, &cache->pages_dirty_leaf, 1, "dirty leaf page count");

    modify = page->modify;
    if (modify != NULL && modify->bytes_dirty != 0)
        __wt_cache_page_byte_dirty_decr(session, page, modify->bytes_dirty);
}

/*
 * __wt_cache_page_image_decr --
 *     Decrement a page image's size to the cache.
 */
static inline void
__wt_cache_page_image_decr(WT_SESSION_IMPL *session, uint32_t size)
{
    WT_CACHE *cache;

    cache = S2C(session)->cache;

    __wt_cache_decr_check_uint64(session, &cache->bytes_image, size, "WT_CACHE.image_inmem");
}

/*
 * __wt_cache_page_image_incr --
 *     Increment a page image's size to the cache.
 */
static inline void
__wt_cache_page_image_incr(WT_SESSION_IMPL *session, uint32_t size)
{
    WT_CACHE *cache;

    cache = S2C(session)->cache;
    (void)__wt_atomic_add64(&cache->bytes_image, size);
}

/*
 * __wt_cache_page_evict --
 *     Evict pages from the cache.
 */
static inline void
__wt_cache_page_evict(WT_SESSION_IMPL *session, WT_PAGE *page)
{
    WT_BTREE *btree;
    WT_CACHE *cache;
    WT_PAGE_MODIFY *modify;

    btree = S2BT(session);
    cache = S2C(session)->cache;
    modify = page->modify;

    /* Update the bytes in-memory to reflect the eviction. */
    __wt_cache_decr_check_uint64(
      session, &btree->bytes_inmem, page->memory_footprint, "WT_BTREE.bytes_inmem");
    __wt_cache_decr_check_uint64(
      session, &cache->bytes_inmem, page->memory_footprint, "WT_CACHE.bytes_inmem");

    /* Update the bytes_internal value to reflect the eviction */
    if (WT_PAGE_IS_INTERNAL(page))
        __wt_cache_decr_check_uint64(
          session, &cache->bytes_internal, page->memory_footprint, "WT_CACHE.bytes_internal");

    /* Update the cache's dirty-byte count. */
    if (modify != NULL && modify->bytes_dirty != 0) {
        if (WT_PAGE_IS_INTERNAL(page)) {
            __wt_cache_decr_check_uint64(
              session, &btree->bytes_dirty_intl, modify->bytes_dirty, "WT_BTREE.bytes_dirty_intl");
            __wt_cache_decr_check_uint64(
              session, &cache->bytes_dirty_intl, modify->bytes_dirty, "WT_CACHE.bytes_dirty_intl");
        } else if (!btree->lsm_primary) {
            __wt_cache_decr_check_uint64(
              session, &btree->bytes_dirty_leaf, modify->bytes_dirty, "WT_BTREE.bytes_dirty_leaf");
            __wt_cache_decr_check_uint64(
              session, &cache->bytes_dirty_leaf, modify->bytes_dirty, "WT_CACHE.bytes_dirty_leaf");
        }
    }

    /* Update bytes and pages evicted. */
    (void)__wt_atomic_add64(&cache->bytes_evict, page->memory_footprint);
    (void)__wt_atomic_addv64(&cache->pages_evicted, 1);

    /*
     * Track if eviction makes progress. This is used in various places to determine whether
     * eviction is stuck.
     */
    if (!F_ISSET_ATOMIC(page, WT_PAGE_EVICT_NO_PROGRESS))
        (void)__wt_atomic_addv64(&cache->eviction_progress, 1);
}

/*
 * __wt_update_list_memsize --
 *     The size in memory of a list of updates.
 */
static inline size_t
__wt_update_list_memsize(WT_UPDATE *upd)
{
    size_t upd_size;

    for (upd_size = 0; upd != NULL; upd = upd->next)
        upd_size += WT_UPDATE_MEMSIZE(upd);

    return (upd_size);
}

/*
 * __wt_page_modify_init --
 *     A page is about to be modified, allocate the modification structure.
 */
static inline int
__wt_page_modify_init(WT_SESSION_IMPL *session, WT_PAGE *page)
{
    return (page->modify == NULL ? __wt_page_modify_alloc(session, page) : 0);
}

/*
 * __wt_page_only_modify_set --
 *     Mark the page (but only the page) dirty.
 */
static inline void
__wt_page_only_modify_set(WT_SESSION_IMPL *session, WT_PAGE *page)
{
    uint64_t last_running;

    WT_ASSERT(session, !F_ISSET(session->dhandle, WT_DHANDLE_DEAD));

    last_running = 0;
    if (page->modify->page_state == WT_PAGE_CLEAN)
        last_running = S2C(session)->txn_global.last_running;

    /*
     * We depend on the atomic operation being a write barrier, that is, a
     * barrier to ensure all changes to the page are flushed before updating
     * the page state and/or marking the tree dirty, otherwise checkpoints
     * and/or page reconciliation might be looking at a clean page/tree.
     *
     * Every time the page transitions from clean to dirty, update the cache
     * and transactional information.
     *
     * The page state can only ever be incremented above dirty by the number
     * of concurrently running threads, so the counter will never approach
     * the point where it would wrap.
     */
    if (page->modify->page_state < WT_PAGE_DIRTY &&
      __wt_atomic_add32(&page->modify->page_state, 1) == WT_PAGE_DIRTY_FIRST) {
        __wt_cache_dirty_incr(session, page);

        /*
         * We won the race to dirty the page, but another thread could
         * have committed in the meantime, and the last_running field
         * been updated past it.  That is all very unlikely, but not
         * impossible, so we take care to read the global state before
         * the atomic increment.
         *
         * If the page was dirty on entry, then last_running == 0. The
         * page could have become clean since then, if reconciliation
         * completed. In that case, we leave the previous value for
         * first_dirty_txn rather than potentially racing to update it,
         * at worst, we'll unnecessarily write a page in a checkpoint.
         */
        if (last_running != 0)
            page->modify->first_dirty_txn = last_running;
    }

    /* Check if this is the largest transaction ID to update the page. */
    if (WT_TXNID_LT(page->modify->update_txn, session->txn.id))
        page->modify->update_txn = session->txn.id;
}

/*
 * __wt_tree_modify_set --
 *     Mark the tree dirty.
 */
static inline void
__wt_tree_modify_set(WT_SESSION_IMPL *session)
{
    /*
     * Test before setting the dirty flag, it's a hot cache line.
     *
     * The tree's modified flag is cleared by the checkpoint thread: set it
     * and insert a barrier before dirtying the page.  (I don't think it's
     * a problem if the tree is marked dirty with all the pages clean, it
     * might result in an extra checkpoint that doesn't do any work but it
     * shouldn't cause problems; regardless, let's play it safe.)
     */
    if (!S2BT(session)->modified) {
        /* Assert we never dirty a checkpoint handle. */
        WT_ASSERT(session, session->dhandle->checkpoint == NULL);

        S2BT(session)->modified = true;
        WT_FULL_BARRIER();
    }

    /*
     * The btree may already be marked dirty while the connection is still clean; mark the
     * connection dirty outside the test of the btree state.
     */
    if (!S2C(session)->modified)
        S2C(session)->modified = true;
}

/*
 * __wt_page_modify_clear --
 *     Clean a modified page.
 */
static inline void
__wt_page_modify_clear(WT_SESSION_IMPL *session, WT_PAGE *page)
{
    /*
     * The page must be held exclusive when this call is made, this call
     * can only be used when the page is owned by a single thread.
     *
     * Allow the call to be made on clean pages.
     */
    if (__wt_page_is_modified(page)) {
        /*
         * The only part where ordering matters is during
         * reconciliation where updates on other threads are performing
         * writes to the page state that need to be visible to the
         * reconciliation thread.
         *
         * Since clearing of the page state is not going to be happening
         * during reconciliation on a separate thread, there's no write
         * barrier needed here.
         */
        page->modify->page_state = WT_PAGE_CLEAN;
        __wt_cache_dirty_decr(session, page);
    }
}

/*
 * __wt_page_modify_set --
 *     Mark the page and tree dirty.
 */
static inline void
__wt_page_modify_set(WT_SESSION_IMPL *session, WT_PAGE *page)
{
    /*
     * Mark the tree dirty (even if the page is already marked dirty), newly created pages to
     * support "empty" files are dirty, but the file isn't marked dirty until there's a real change
     * needing to be written.
     */
    __wt_tree_modify_set(session);

    __wt_page_only_modify_set(session, page);
}

/*
 * __wt_page_parent_modify_set --
 *     Mark the parent page, and optionally the tree, dirty.
 */
static inline int
__wt_page_parent_modify_set(WT_SESSION_IMPL *session, WT_REF *ref, bool page_only)
{
    WT_PAGE *parent;

    /*
     * This function exists as a place to stash this comment. There are a few places where we need
     * to dirty a page's parent. The trick is the page's parent might split at any point, and the
     * page parent might be the wrong parent at any particular time. We ignore this and dirty
     * whatever page the page's reference structure points to. This is safe because if we're
     * pointing to the wrong parent, that parent must have split, deepening the tree, which implies
     * marking the original parent and all of the newly-created children as dirty. In other words,
     * if we have the wrong parent page, everything was marked dirty already.
     */
    parent = ref->home;
    WT_RET(__wt_page_modify_init(session, parent));
    if (page_only)
        __wt_page_only_modify_set(session, parent);
    else
        __wt_page_modify_set(session, parent);
    return (0);
}

/*
 * __wt_off_page --
 *     Return if a pointer references off-page data.
 */
static inline bool
__wt_off_page(WT_PAGE *page, const void *p)
{
    /*
     * There may be no underlying page, in which case the reference is off-page by definition.
     */
    return (page->dsk == NULL || p < (void *)page->dsk ||
      p >= (void *)((uint8_t *)page->dsk + page->dsk->mem_size));
}

/*
 * __wt_ref_addr_free --
 *     Free the address in a reference, if necessary.
 */
static inline void
__wt_ref_addr_free(WT_SESSION_IMPL *session, WT_REF *ref)
{
    if (ref->addr == NULL)
        return;

    if (ref->home == NULL || __wt_off_page(ref->home, ref->addr)) {
        __wt_free(session, ((WT_ADDR *)ref->addr)->addr);
        __wt_free(session, ref->addr);
    }
    ref->addr = NULL;
}

/*
 * __wt_ref_key --
 *     Return a reference to a row-store internal page key as cheaply as possible.
 */
static inline void
__wt_ref_key(WT_PAGE *page, WT_REF *ref, void *keyp, size_t *sizep)
{
    uintptr_t v;

/*
 * An internal page key is in one of two places: if we instantiated the
 * key (for example, when reading the page), WT_REF.ref_ikey references
 * a WT_IKEY structure, otherwise WT_REF.ref_ikey references an on-page
 * key offset/length pair.
 *
 * Now the magic: allocated memory must be aligned to store any standard
 * type, and we expect some standard type to require at least quad-byte
 * alignment, so allocated memory should have some clear low-order bits.
 * On-page objects consist of an offset/length pair: the maximum page
 * size currently fits into 29 bits, so we use the low-order bits of the
 * pointer to mark the other bits of the pointer as encoding the key's
 * location and length.  This breaks if allocated memory isn't aligned,
 * of course.
 *
 * In this specific case, we use bit 0x01 to mark an on-page key, else
 * it's a WT_IKEY reference.  The bit pattern for internal row-store
 * on-page keys is:
 *	32 bits		key length
 *	31 bits		page offset of the key's bytes,
 *	 1 bits		flags
 */
#define WT_IK_FLAG 0x01
#define WT_IK_ENCODE_KEY_LEN(v) ((uintptr_t)(v) << 32)
#define WT_IK_DECODE_KEY_LEN(v) ((v) >> 32)
#define WT_IK_ENCODE_KEY_OFFSET(v) ((uintptr_t)(v) << 1)
#define WT_IK_DECODE_KEY_OFFSET(v) (((v)&0xFFFFFFFF) >> 1)
    v = (uintptr_t)ref->ref_ikey;
    if (v & WT_IK_FLAG) {
        *(void **)keyp = WT_PAGE_REF_OFFSET(page, WT_IK_DECODE_KEY_OFFSET(v));
        *sizep = WT_IK_DECODE_KEY_LEN(v);
    } else {
        *(void **)keyp = WT_IKEY_DATA(ref->ref_ikey);
        *sizep = ((WT_IKEY *)ref->ref_ikey)->size;
    }
}

/*
 * __wt_ref_key_onpage_set --
 *     Set a WT_REF to reference an on-page key.
 */
static inline void
__wt_ref_key_onpage_set(WT_PAGE *page, WT_REF *ref, WT_CELL_UNPACK *unpack)
{
    uintptr_t v;

    /*
     * See the comment in __wt_ref_key for an explanation of the magic.
     */
    v = WT_IK_ENCODE_KEY_LEN(unpack->size) |
      WT_IK_ENCODE_KEY_OFFSET(WT_PAGE_DISK_OFFSET(page, unpack->data)) | WT_IK_FLAG;
    ref->ref_ikey = (void *)v;
}

/*
 * __wt_ref_key_instantiated --
 *     Return if a WT_REF key is instantiated.
 */
static inline WT_IKEY *
__wt_ref_key_instantiated(WT_REF *ref)
{
    uintptr_t v;

    /*
     * See the comment in __wt_ref_key for an explanation of the magic.
     */
    v = (uintptr_t)ref->ref_ikey;
    return (v & WT_IK_FLAG ? NULL : ref->ref_ikey);
}

/*
 * __wt_ref_key_clear --
 *     Clear a WT_REF key.
 */
static inline void
__wt_ref_key_clear(WT_REF *ref)
{
    /*
     * The key union has 2 8B fields; this is equivalent to:
     *
     *	ref->ref_recno = WT_RECNO_OOB;
     *	ref->ref_ikey = NULL;
     */
    ref->ref_recno = 0;
}

/*
 * __wt_row_leaf_key_info --
 *     Return a row-store leaf page key referenced by a WT_ROW if it can be had without unpacking a
 *     cell, and information about the cell, if the key isn't cheaply available.
 */
static inline bool
__wt_row_leaf_key_info(
  WT_PAGE *page, void *copy, WT_IKEY **ikeyp, WT_CELL **cellp, void *datap, size_t *sizep)
{
    WT_IKEY *ikey;
    uintptr_t v;

    v = (uintptr_t)copy;

/*
 * A row-store leaf page key is in one of two places: if instantiated,
 * the WT_ROW pointer references a WT_IKEY structure, otherwise, it
 * references an on-page offset.  Further, on-page keys are in one of
 * two states: if the key is a simple key (not an overflow key, prefix
 * compressed or Huffman encoded, all of which are likely), the key's
 * offset/size is encoded in the pointer.  Otherwise, the offset is to
 * the key's on-page cell.
 *
 * Now the magic: allocated memory must be aligned to store any standard
 * type, and we expect some standard type to require at least quad-byte
 * alignment, so allocated memory should have some clear low-order bits.
 * On-page objects consist of an offset/length pair: the maximum page
 * size currently fits into 29 bits, so we use the low-order bits of the
 * pointer to mark the other bits of the pointer as encoding the key's
 * location and length.  This breaks if allocated memory isn't aligned,
 * of course.
 *
 * In this specific case, we use bit 0x01 to mark an on-page cell, bit
 * 0x02 to mark an on-page key, 0x03 to mark an on-page key/value pair,
 * otherwise it's a WT_IKEY reference. The bit pattern for on-page cells
 * is:
 *	29 bits		page offset of the key's cell,
 *	 2 bits		flags
 *
 * The bit pattern for on-page keys is:
 *	32 bits		key length,
 *	29 bits		page offset of the key's bytes,
 *	 2 bits		flags
 *
 * But, while that allows us to skip decoding simple key cells, we also
 * want to skip decoding the value cell in the case where the value cell
 * is also simple/short.  We use bit 0x03 to mark an encoded on-page key
 * and value pair.  The bit pattern for on-page key/value pairs is:
 *	 9 bits		key length,
 *	13 bits		value length,
 *	20 bits		page offset of the key's bytes,
 *	20 bits		page offset of the value's bytes,
 *	 2 bits		flags
 *
 * These bit patterns are in-memory only, of course, so can be modified
 * (we could even tune for specific workloads).  Generally, the fields
 * are larger than the anticipated values being stored (512B keys, 8KB
 * values, 1MB pages), hopefully that won't be necessary.
 *
 * This function returns a list of things about the key (instantiation
 * reference, cell reference and key/length pair).  Our callers know
 * the order in which we look things up and the information returned;
 * for example, the cell will never be returned if we are working with
 * an on-page key.
 */
#define WT_CELL_FLAG 0x01
#define WT_CELL_ENCODE_OFFSET(v) ((uintptr_t)(v) << 2)
#define WT_CELL_DECODE_OFFSET(v) (((v)&0xFFFFFFFF) >> 2)

#define WT_K_FLAG 0x02
#define WT_K_ENCODE_KEY_LEN(v) ((uintptr_t)(v) << 32)
#define WT_K_DECODE_KEY_LEN(v) ((v) >> 32)
#define WT_K_ENCODE_KEY_OFFSET(v) ((uintptr_t)(v) << 2)
#define WT_K_DECODE_KEY_OFFSET(v) (((v)&0xFFFFFFFF) >> 2)

#define WT_KV_FLAG 0x03
#define WT_KV_ENCODE_KEY_LEN(v) ((uintptr_t)(v) << 55)
#define WT_KV_DECODE_KEY_LEN(v) ((v) >> 55)
#define WT_KV_MAX_KEY_LEN (0x200 - 1)
#define WT_KV_ENCODE_VALUE_LEN(v) ((uintptr_t)(v) << 42)
#define WT_KV_DECODE_VALUE_LEN(v) (((v)&0x007FFC0000000000) >> 42)
#define WT_KV_MAX_VALUE_LEN (0x2000 - 1)
#define WT_KV_ENCODE_KEY_OFFSET(v) ((uintptr_t)(v) << 22)
#define WT_KV_DECODE_KEY_OFFSET(v) (((v)&0x000003FFFFC00000) >> 22)
#define WT_KV_MAX_KEY_OFFSET (0x100000 - 1)
#define WT_KV_ENCODE_VALUE_OFFSET(v) ((uintptr_t)(v) << 2)
#define WT_KV_DECODE_VALUE_OFFSET(v) (((v)&0x00000000003FFFFC) >> 2)
#define WT_KV_MAX_VALUE_OFFSET (0x100000 - 1)
    switch (v & 0x03) {
    case WT_CELL_FLAG:
        /* On-page cell: no instantiated key. */
        if (ikeyp != NULL)
            *ikeyp = NULL;
        if (cellp != NULL)
            *cellp = WT_PAGE_REF_OFFSET(page, WT_CELL_DECODE_OFFSET(v));
        if (datap != NULL) {
            *(void **)datap = NULL;
            *sizep = 0;
        }
        return (false);
    case WT_K_FLAG:
        /* Encoded key: no instantiated key, no cell. */
        if (cellp != NULL)
            *cellp = NULL;
        if (ikeyp != NULL)
            *ikeyp = NULL;
        if (datap != NULL) {
            *(void **)datap = WT_PAGE_REF_OFFSET(page, WT_K_DECODE_KEY_OFFSET(v));
            *sizep = WT_K_DECODE_KEY_LEN(v);
            return (true);
        }
        return (false);
    case WT_KV_FLAG:
        /* Encoded key/value pair: no instantiated key, no cell. */
        if (cellp != NULL)
            *cellp = NULL;
        if (ikeyp != NULL)
            *ikeyp = NULL;
        if (datap != NULL) {
            *(void **)datap = WT_PAGE_REF_OFFSET(page, WT_KV_DECODE_KEY_OFFSET(v));
            *sizep = WT_KV_DECODE_KEY_LEN(v);
            return (true);
        }
        return (false);
    }

    /* Instantiated key. */
    ikey = copy;
    if (ikeyp != NULL)
        *ikeyp = copy;
    if (cellp != NULL)
        *cellp = WT_PAGE_REF_OFFSET(page, ikey->cell_offset);
    if (datap != NULL) {
        *(void **)datap = WT_IKEY_DATA(ikey);
        *sizep = ikey->size;
        return (true);
    }
    return (false);
}

/*
 * __wt_row_leaf_key_set_cell --
 *     Set a WT_ROW to reference an on-page row-store leaf cell.
 */
static inline void
__wt_row_leaf_key_set_cell(WT_PAGE *page, WT_ROW *rip, WT_CELL *cell)
{
    uintptr_t v;

    /*
     * See the comment in __wt_row_leaf_key_info for an explanation of the magic.
     */
    v = WT_CELL_ENCODE_OFFSET(WT_PAGE_DISK_OFFSET(page, cell)) | WT_CELL_FLAG;
    WT_ASSERT(NULL, WT_ROW_SLOT(page, rip) < page->entries);
    WT_ROW_KEY_SET(rip, v);
}

/*
 * __wt_row_leaf_key_set --
 *     Set a WT_ROW to reference an on-page row-store leaf key.
 */
static inline void
__wt_row_leaf_key_set(WT_PAGE *page, WT_ROW *rip, WT_CELL_UNPACK *unpack)
{
    uintptr_t v;

    /*
     * See the comment in __wt_row_leaf_key_info for an explanation of the magic.
     */
    v = WT_K_ENCODE_KEY_LEN(unpack->size) |
      WT_K_ENCODE_KEY_OFFSET(WT_PAGE_DISK_OFFSET(page, unpack->data)) | WT_K_FLAG;
    WT_ASSERT(NULL, WT_ROW_SLOT(page, rip) < page->entries);
    WT_ROW_KEY_SET(rip, v);
}

/*
 * __wt_row_leaf_value_set --
 *     Set a WT_ROW to reference an on-page row-store leaf value.
 */
static inline void
__wt_row_leaf_value_set(WT_PAGE *page, WT_ROW *rip, WT_CELL_UNPACK *unpack)
{
    uintptr_t key_len, key_offset, value_offset, v;

    v = (uintptr_t)WT_ROW_KEY_COPY(rip);

    /*
     * See the comment in __wt_row_leaf_key_info for an explanation of the magic.
     */
    if (!(v & WT_K_FLAG)) /* Already an encoded key */
        return;

    key_len = WT_K_DECODE_KEY_LEN(v); /* Key length */
    if (key_len > WT_KV_MAX_KEY_LEN)
        return;
    if (unpack->size > WT_KV_MAX_VALUE_LEN) /* Value length */
        return;

    key_offset = WT_K_DECODE_KEY_OFFSET(v); /* Page offsets */
    if (key_offset > WT_KV_MAX_KEY_OFFSET)
        return;
    value_offset = WT_PAGE_DISK_OFFSET(page, unpack->data);
    if (value_offset > WT_KV_MAX_VALUE_OFFSET)
        return;

    v = WT_KV_ENCODE_KEY_LEN(key_len) | WT_KV_ENCODE_VALUE_LEN(unpack->size) |
      WT_KV_ENCODE_KEY_OFFSET(key_offset) | WT_KV_ENCODE_VALUE_OFFSET(value_offset) | WT_KV_FLAG;
    WT_ASSERT(NULL, WT_ROW_SLOT(page, rip) < page->entries);
    WT_ROW_KEY_SET(rip, v);
}

/*
 * __wt_row_leaf_key --
 *     Set a buffer to reference a row-store leaf page key as cheaply as possible.
 */
static inline int
__wt_row_leaf_key(
  WT_SESSION_IMPL *session, WT_PAGE *page, WT_ROW *rip, WT_ITEM *key, bool instantiate)
{
    void *copy;

    /*
     * A front-end for __wt_row_leaf_key_work, here to inline fast paths.
     *
     * The row-store key can change underfoot; explicitly take a copy.
     */
    copy = WT_ROW_KEY_COPY(rip);

    /*
     * All we handle here are on-page keys (which should be a common case), and instantiated keys
     * (which start out rare, but become more common as a leaf page is searched, instantiating
     * prefix-compressed keys).
     */
    if (__wt_row_leaf_key_info(page, copy, NULL, NULL, &key->data, &key->size))
        return (0);

    /*
     * The alternative is an on-page cell with some kind of compressed or overflow key that's never
     * been instantiated. Call the underlying worker function to figure it out.
     */
    return (__wt_row_leaf_key_work(session, page, rip, key, instantiate));
}

/*
 * __wt_row_leaf_value_cell --
 *     Return the unpacked value for a row-store leaf page key.
 */
static inline void
__wt_row_leaf_value_cell(WT_SESSION_IMPL *session, WT_PAGE *page, WT_ROW *rip,
  WT_CELL_UNPACK *kpack, WT_CELL_UNPACK *vpack)
{
    WT_CELL *kcell, *vcell;
    WT_CELL_UNPACK unpack;
    size_t size;
    void *copy, *key;

    /* If we already have an unpacked key cell, use it. */
    if (kpack != NULL)
        vcell = (WT_CELL *)((uint8_t *)kpack->cell + __wt_cell_total_len(kpack));
    else {
        /*
         * The row-store key can change underfoot; explicitly take a copy.
         */
        copy = WT_ROW_KEY_COPY(rip);

        /*
         * Figure out where the key is, step past it to the value cell. The test for a cell not
         * being set tells us that we have an on-page key, otherwise we're looking at an
         * instantiated key or on-page cell, both of which require an unpack of the key's cell to
         * find the value cell that follows.
         */
        if (__wt_row_leaf_key_info(page, copy, NULL, &kcell, &key, &size) && kcell == NULL)
            vcell = (WT_CELL *)((uint8_t *)key + size);
        else {
            __wt_cell_unpack(session, page, kcell, &unpack);
            vcell = (WT_CELL *)((uint8_t *)unpack.cell + __wt_cell_total_len(&unpack));
        }
    }

    __wt_cell_unpack(session, page, __wt_cell_leaf_value_parse(page, vcell), vpack);
}

/*
 * __wt_row_leaf_value --
 *     Return the value for a row-store leaf page encoded key/value pair.
 */
static inline bool
__wt_row_leaf_value(WT_PAGE *page, WT_ROW *rip, WT_ITEM *value)
{
    uintptr_t v;

    /* The row-store key can change underfoot; explicitly take a copy. */
    v = (uintptr_t)WT_ROW_KEY_COPY(rip);

    /*
     * See the comment in __wt_row_leaf_key_info for an explanation of the magic.
     */
    if ((v & 0x03) == WT_KV_FLAG) {
        value->data = WT_PAGE_REF_OFFSET(page, WT_KV_DECODE_VALUE_OFFSET(v));
        value->size = WT_KV_DECODE_VALUE_LEN(v);
        return (true);
    }
    return (false);
}

/*
 * __wt_ref_info --
 *     Return the addr/size and type triplet for a reference.
 */
static inline void
__wt_ref_info(
  WT_SESSION_IMPL *session, WT_REF *ref, const uint8_t **addrp, size_t *sizep, u_int *typep)
{
    WT_ADDR *addr;
    WT_CELL_UNPACK *unpack, _unpack;
    WT_PAGE *page;

    addr = ref->addr;
    unpack = &_unpack;
    page = ref->home;

    /*
     * If NULL, there is no location.
     * If off-page, the pointer references a WT_ADDR structure.
     * If on-page, the pointer references a cell.
     *
     * The type is of a limited set: internal, leaf or no-overflow leaf.
     */
    if (addr == NULL) {
        *addrp = NULL;
        *sizep = 0;
        if (typep != NULL)
            *typep = 0;
    } else if (__wt_off_page(page, addr)) {
        *addrp = addr->addr;
        *sizep = addr->size;
        if (typep != NULL)
            switch (addr->type) {
            case WT_ADDR_INT:
                *typep = WT_CELL_ADDR_INT;
                break;
            case WT_ADDR_LEAF:
                *typep = WT_CELL_ADDR_LEAF;
                break;
            case WT_ADDR_LEAF_NO:
                *typep = WT_CELL_ADDR_LEAF_NO;
                break;
            default:
                *typep = 0;
                break;
            }
    } else {
        __wt_cell_unpack(session, page, (WT_CELL *)addr, unpack);
        *addrp = unpack->data;
        *sizep = unpack->size;
        if (typep != NULL)
            *typep = unpack->type;
    }
}

/*
 * __wt_ref_block_free --
 *     Free the on-disk block for a reference and clear the address.
 */
static inline int
__wt_ref_block_free(WT_SESSION_IMPL *session, WT_REF *ref)
{
    size_t addr_size;
    const uint8_t *addr;

    if (ref->addr == NULL)
        return (0);

    __wt_ref_info(session, ref, &addr, &addr_size, NULL);
    WT_RET(__wt_btree_block_free(session, addr, addr_size));

    /* Clear the address (so we don't free it twice). */
    __wt_ref_addr_free(session, ref);
    return (0);
}

/*
 * __wt_page_del_active --
 *     Return if a truncate operation is active.
 */
static inline bool
__wt_page_del_active(WT_SESSION_IMPL *session, WT_REF *ref, bool visible_all)
{
    WT_PAGE_DELETED *page_del;
    uint8_t prepare_state;

    if ((page_del = ref->page_del) == NULL)
        return (false);
    if (page_del->txnid == WT_TXN_ABORTED)
        return (false);
    WT_ORDERED_READ(prepare_state, page_del->prepare_state);
    if (prepare_state == WT_PREPARE_INPROGRESS || prepare_state == WT_PREPARE_LOCKED)
        return (true);
    return (visible_all ? !__wt_txn_visible_all(session, page_del->txnid, page_del->timestamp) :
                          !__wt_txn_visible(session, page_del->txnid, page_del->timestamp));
}

/*
 * __wt_page_las_active --
 *     Return if lookaside data for a page is still required.
 */
static inline bool
__wt_page_las_active(WT_SESSION_IMPL *session, WT_REF *ref)
{
    WT_PAGE_LOOKASIDE *page_las;

    if ((page_las = ref->page_las) == NULL)
        return (false);
<<<<<<< HEAD
    if (!page_las->skew_newest || page_las->has_prepares)
=======
    if (page_las->resolved)
        return (false);
    if (page_las->min_skipped_ts != WT_TS_MAX || page_las->has_prepares)
>>>>>>> ee91f845
        return (true);

    return (!__wt_txn_visible_all(session, page_las->max_txn, page_las->max_ondisk_ts));
}

/*
 * __wt_btree_can_evict_dirty --
 *     Check whether eviction of dirty pages or splits are permitted in the current tree. We cannot
 *     evict dirty pages or split while a checkpoint is in progress, unless the checkpoint thread is
 *     doing the work. Also, during connection close, if we take a checkpoint as of a timestamp,
 *     eviction should not write dirty pages to avoid updates newer than the checkpoint timestamp
 *     leaking to disk.
 */
static inline bool
__wt_btree_can_evict_dirty(WT_SESSION_IMPL *session)
{
    WT_BTREE *btree;

    btree = S2BT(session);
    return ((!WT_BTREE_SYNCING(btree) || WT_SESSION_BTREE_SYNC(session)) &&
      !F_ISSET(S2C(session), WT_CONN_CLOSING_TIMESTAMP));
}

/*
 * __wt_leaf_page_can_split --
 *     Check whether a page can be split in memory.
 */
static inline bool
__wt_leaf_page_can_split(WT_SESSION_IMPL *session, WT_PAGE *page)
{
    WT_BTREE *btree;
    WT_INSERT *ins;
    WT_INSERT_HEAD *ins_head;
    size_t size;
    int count;

    btree = S2BT(session);

    /*
     * Checkpoints can't do in-memory splits in the tree they are walking: that can lead to
     * corruption when the parent internal page is updated.
     */
    if (WT_SESSION_BTREE_SYNC(session))
        return (false);

    /*
     * Only split a page once, otherwise workloads that update in the middle of the page could
     * continually split without benefit.
     */
    if (F_ISSET_ATOMIC(page, WT_PAGE_SPLIT_INSERT))
        return (false);

    /*
     * Check for pages with append-only workloads. A common application
     * pattern is to have multiple threads frantically appending to the
     * tree. We want to reconcile and evict this page, but we'd like to
     * do it without making the appending threads wait. See if it's worth
     * doing a split to let the threads continue before doing eviction.
     *
     * Ignore anything other than large, dirty leaf pages. We depend on the
     * page being dirty for correctness (the page must be reconciled again
     * before being evicted after the split, information from a previous
     * reconciliation will be wrong, so we can't evict immediately).
     */
    if (page->memory_footprint < btree->splitmempage)
        return (false);
    if (WT_PAGE_IS_INTERNAL(page))
        return (false);
    if (!__wt_page_is_modified(page))
        return (false);

    /*
     * There is no point doing an in-memory split unless there is a lot of data in the last skiplist
     * on the page. Split if there are enough items and the skiplist does not fit within a single
     * disk page.
     */
    ins_head = page->type == WT_PAGE_ROW_LEAF ?
      (page->entries == 0 ? WT_ROW_INSERT_SMALLEST(page) :
                            WT_ROW_INSERT_SLOT(page, page->entries - 1)) :
      WT_COL_APPEND(page);
    if (ins_head == NULL)
        return (false);

/*
 * In the extreme case, where the page is much larger than the maximum size, split as soon as there
 * are 5 items on the page.
 */
#define WT_MAX_SPLIT_COUNT 5
    if (page->memory_footprint > (size_t)btree->maxleafpage * 2) {
        for (count = 0, ins = ins_head->head[0]; ins != NULL; ins = ins->next[0]) {
            if (++count < WT_MAX_SPLIT_COUNT)
                continue;

            WT_STAT_CONN_INCR(session, cache_inmem_splittable);
            WT_STAT_DATA_INCR(session, cache_inmem_splittable);
            return (true);
        }

        return (false);
    }

/*
 * Rather than scanning the whole list, walk a higher level, which gives a sample of the items -- at
 * level 0 we have all the items, at level 1 we have 1/4 and at level 2 we have 1/16th. If we see
 * more than 30 items and more data than would fit in a disk page, split.
 */
#define WT_MIN_SPLIT_DEPTH 2
#define WT_MIN_SPLIT_COUNT 30
#define WT_MIN_SPLIT_MULTIPLIER 16 /* At level 2, we see 1/16th entries */

    for (count = 0, size = 0, ins = ins_head->head[WT_MIN_SPLIT_DEPTH]; ins != NULL;
         ins = ins->next[WT_MIN_SPLIT_DEPTH]) {
        count += WT_MIN_SPLIT_MULTIPLIER;
        size += WT_MIN_SPLIT_MULTIPLIER * (WT_INSERT_KEY_SIZE(ins) + WT_UPDATE_MEMSIZE(ins->upd));
        if (count > WT_MIN_SPLIT_COUNT && size > (size_t)btree->maxleafpage) {
            WT_STAT_CONN_INCR(session, cache_inmem_splittable);
            WT_STAT_DATA_INCR(session, cache_inmem_splittable);
            return (true);
        }
    }
    return (false);
}

/*
 * __wt_page_evict_retry --
 *     Avoid busy-spinning attempting to evict the same page all the time.
 */
static inline bool
__wt_page_evict_retry(WT_SESSION_IMPL *session, WT_PAGE *page)
{
    WT_PAGE_MODIFY *mod;
    WT_TXN_GLOBAL *txn_global;
    wt_timestamp_t pinned_ts;

    txn_global = &S2C(session)->txn_global;

    /*
     * If the page hasn't been through one round of update/restore, give it a try.
     */
    if ((mod = page->modify) == NULL || !FLD_ISSET(mod->restore_state, WT_PAGE_RS_RESTORED))
        return (true);

    /*
     * Retry if a reasonable amount of eviction time has passed, the choice of 5 eviction passes as
     * a reasonable amount of time is currently pretty arbitrary.
     */
    if (__wt_cache_aggressive(session) ||
      mod->last_evict_pass_gen + 5 < S2C(session)->cache->evict_pass_gen)
        return (true);

    /* Retry if the global transaction state has moved forward. */
    if (txn_global->current == txn_global->oldest_id ||
      mod->last_eviction_id != __wt_txn_oldest_id(session))
        return (true);

    if (mod->last_eviction_timestamp == WT_TS_NONE)
        return (true);

    __wt_txn_pinned_timestamp(session, &pinned_ts);
    if (pinned_ts > mod->last_eviction_timestamp)
        return (true);

    return (false);
}

/*
 * __wt_page_can_evict --
 *     Check whether a page can be evicted.
 */
static inline bool
__wt_page_can_evict(WT_SESSION_IMPL *session, WT_REF *ref, bool *inmem_splitp)
{
    WT_PAGE *page;
    WT_PAGE_MODIFY *mod;
    bool modified;

    if (inmem_splitp != NULL)
        *inmem_splitp = false;

    page = ref->page;
    mod = page->modify;

    /* A truncated page can't be evicted until the truncate completes. */
    if (__wt_page_del_active(session, ref, true))
        return (false);

    /* Otherwise, never modified pages can always be evicted. */
    if (mod == NULL)
        return (true);

    /*
     * We can't split or evict multiblock row-store pages where the parent's key for the page is an
     * overflow item, because the split into the parent frees the backing blocks for any
     * no-longer-used overflow keys, which will corrupt the checkpoint's block management.
     */
    if (!__wt_btree_can_evict_dirty(session) && F_ISSET_ATOMIC(ref->home, WT_PAGE_OVERFLOW_KEYS))
        return (false);

    /*
     * Check for in-memory splits before other eviction tests. If the page should split in-memory,
     * return success immediately and skip more detailed eviction tests. We don't need further tests
     * since the page won't be written or discarded from the cache.
     */
    if (__wt_leaf_page_can_split(session, page)) {
        if (inmem_splitp != NULL)
            *inmem_splitp = true;
        return (true);
    }

    modified = __wt_page_is_modified(page);

    /*
     * If the file is being checkpointed, other threads can't evict dirty pages: if a page is
     * written and the previous version freed, that previous version might be referenced by an
     * internal page already written in the checkpoint, leaving the checkpoint inconsistent.
     */
    if (modified && !__wt_btree_can_evict_dirty(session)) {
        WT_STAT_CONN_INCR(session, cache_eviction_checkpoint);
        WT_STAT_DATA_INCR(session, cache_eviction_checkpoint);
        return (false);
    }

    /*
     * If a split created new internal pages, those newly created internal
     * pages cannot be evicted until all threads are known to have exited
     * the original parent page's index, because evicting an internal page
     * discards its WT_REF array, and a thread traversing the original
     * parent page index might see a freed WT_REF.
     *
     * One special case where we know this is safe is if the handle is
     * locked exclusive (e.g., when the whole tree is being evicted).  In
     * that case, no readers can be looking at an old index.
     */
    if (WT_PAGE_IS_INTERNAL(page) && !F_ISSET(session->dhandle, WT_DHANDLE_EXCLUSIVE) &&
      __wt_gen_active(session, WT_GEN_SPLIT, page->pg_intl_split_gen))
        return (false);

    /*
     * If the page is clean but has modifications that appear too new to evict, skip it.
     */
    if (!modified && !__wt_txn_visible_all(session, mod->rec_max_txn, mod->rec_max_timestamp))
        return (false);

    return (true);
}

/*
 * __wt_page_release --
 *     Release a reference to a page.
 */
static inline int
__wt_page_release(WT_SESSION_IMPL *session, WT_REF *ref, uint32_t flags)
{
    WT_BTREE *btree;
    WT_PAGE *page;
    bool inmem_split;

    btree = S2BT(session);

    /*
     * Discard our hazard pointer. Ignore pages we don't have and the root page, which sticks in
     * memory, regardless.
     */
    if (ref == NULL || ref->page == NULL || __wt_ref_is_root(ref))
        return (0);

    /*
     * If hazard pointers aren't necessary for this file, we can't be evicting, we're done.
     */
    if (F_ISSET(btree, WT_BTREE_IN_MEMORY))
        return (0);

    /*
     * Attempt to evict pages with the special "oldest" read generation.
     * This is set for pages that grow larger than the configured
     * memory_page_max setting, when we see many deleted items, and when we
     * are attempting to scan without trashing the cache.
     *
     * Checkpoint should not queue pages for urgent eviction if they require
     * dirty eviction: there is a special exemption that allows checkpoint
     * to evict dirty pages in a tree that is being checkpointed, and no
     * other thread can help with that. Checkpoints don't rely on this code
     * for dirty eviction: that is handled explicitly in __wt_sync_file.
     *
     * If the operation has disabled eviction or splitting, or the session
     * is preventing from reconciling, then just queue the page for urgent
     * eviction.  Otherwise, attempt to release and evict it.
     */
    page = ref->page;
    if (WT_READGEN_EVICT_SOON(page->read_gen) && btree->evict_disabled == 0 &&
      __wt_page_can_evict(session, ref, &inmem_split) &&
      (!WT_SESSION_IS_CHECKPOINT(session) || __wt_page_evict_clean(page))) {
        if (LF_ISSET(WT_READ_NO_EVICT) ||
          (inmem_split ? LF_ISSET(WT_READ_NO_SPLIT) : F_ISSET(session, WT_SESSION_NO_RECONCILE)))
            WT_IGNORE_RET_BOOL(__wt_page_evict_urgent(session, ref));
        else {
            WT_RET_BUSY_OK(__wt_page_release_evict(session, ref, flags));
            return (0);
        }
    }

    return (__wt_hazard_clear(session, ref));
}

/*
 * __wt_skip_choose_depth --
 *     Randomly choose a depth for a skiplist insert.
 */
static inline u_int
__wt_skip_choose_depth(WT_SESSION_IMPL *session)
{
    u_int d;

    for (d = 1; d < WT_SKIP_MAXDEPTH && __wt_random(&session->rnd) < WT_SKIP_PROBABILITY; d++)
        ;
    return (d);
}

/*
 * __wt_btree_lsm_over_size --
 *     Return if the size of an in-memory tree with a single leaf page is over a specified maximum.
 *     If called on anything other than a simple tree with a single leaf page, returns true so our
 *     LSM caller will switch to a new tree.
 */
static inline bool
__wt_btree_lsm_over_size(WT_SESSION_IMPL *session, uint64_t maxsize)
{
    WT_BTREE *btree;
    WT_PAGE *child, *root;
    WT_PAGE_INDEX *pindex;
    WT_REF *first;

    btree = S2BT(session);
    root = btree->root.page;

    /* Check for a non-existent tree. */
    if (root == NULL)
        return (false);

    /* A tree that can be evicted always requires a switch. */
    if (btree->evict_disabled == 0)
        return (true);

    /* Check for a tree with a single leaf page. */
    WT_INTL_INDEX_GET(session, root, pindex);
    if (pindex->entries != 1) /* > 1 child page, switch */
        return (true);

    first = pindex->index[0];
    if (first->state != WT_REF_MEM) /* no child page, ignore */
        return (false);

    /*
     * We're reaching down into the page without a hazard pointer, but that's OK because we know
     * that no-eviction is set and so the page cannot disappear.
     */
    child = first->page;
    if (child->type != WT_PAGE_ROW_LEAF) /* not a single leaf page */
        return (true);

    return (child->memory_footprint > maxsize);
}

/*
 * __wt_split_descent_race --
 *     Return if we raced with an internal page split when descending the tree.
 */
static inline bool
__wt_split_descent_race(WT_SESSION_IMPL *session, WT_REF *ref, WT_PAGE_INDEX *saved_pindex)
{
    WT_PAGE_INDEX *pindex;

    /* No test when starting the descent (there's no home to check). */
    if (__wt_ref_is_root(ref))
        return (false);

    /*
     * A place to hang this comment...
     *
     * There's a page-split race when we walk the tree: if we're splitting
     * an internal page into its parent, we update the parent's page index
     * before updating the split page's page index, and it's not an atomic
     * update. A thread can read the parent page's original page index and
     * then read the split page's replacement index.
     *
     * For example, imagine a search descending the tree.
     *
     * Because internal page splits work by truncating the original page to
     * the initial part of the original page, the result of this race is we
     * will have a search key that points past the end of the current page.
     * This is only an issue when we search past the end of the page, if we
     * find a WT_REF in the page with the namespace we're searching for, we
     * don't care if the WT_REF moved or not while we were searching, we
     * have the correct page.
     *
     * For example, imagine an internal page with 3 child pages, with the
     * namespaces a-f, g-h and i-j; the first child page splits. The parent
     * starts out with the following page-index:
     *
     *	| ... | a | g | i | ... |
     *
     * which changes to this:
     *
     *	| ... | a | c | e | g | i | ... |
     *
     * The child starts out with the following page-index:
     *
     *	| a | b | c | d | e | f |
     *
     * which changes to this:
     *
     *	| a | b |
     *
     * The thread searches the original parent page index for the key "cat",
     * it couples to the "a" child page; if it uses the replacement child
     * page index, it will search past the end of the page and couple to the
     * "b" page, which is wrong.
     *
     * To detect the problem, we remember the parent page's page index used
     * to descend the tree. Whenever we search past the end of a page, we
     * check to see if the parent's page index has changed since our use of
     * it during descent. As the problem only appears if we read the split
     * page's replacement index, the parent page's index must already have
     * changed, ensuring we detect the problem.
     *
     * It's possible for the opposite race to happen (a thread could read
     * the parent page's replacement page index and then read the split
     * page's original index). This isn't a problem because internal splits
     * work by truncating the split page, so the split page search is for
     * content the split page retains after the split, and we ignore this
     * race.
     *
     * This code is a general purpose check for a descent race and we call
     * it in other cases, for example, a cursor traversing backwards through
     * the tree.
     *
     * Presumably we acquired a page index on the child page before calling
     * this code, don't re-order that acquisition with this check.
     */
    WT_BARRIER();
    WT_INTL_INDEX_GET(session, ref->home, pindex);
    return (pindex != saved_pindex);
}

/*
 * __wt_page_swap_func --
 *     Swap one page's hazard pointer for another one when hazard pointer coupling up/down the tree.
 */
static inline int
__wt_page_swap_func(WT_SESSION_IMPL *session, WT_REF *held, WT_REF *want, uint32_t flags
#ifdef HAVE_DIAGNOSTIC
  ,
  const char *func, int line
#endif
  )
{
    WT_DECL_RET;
    bool acquired;

    /*
     * This function is here to simplify the error handling during hazard
     * pointer coupling so we never leave a hazard pointer dangling.  The
     * assumption is we're holding a hazard pointer on "held", and want to
     * acquire a hazard pointer on "want", releasing the hazard pointer on
     * "held" when we're done.
     *
     * When walking the tree, we sometimes swap to the same page. Fast-path
     * that to avoid thinking about error handling.
     */
    if (held == want)
        return (0);

    /* Get the wanted page. */
    ret = __wt_page_in_func(session, want, flags
#ifdef HAVE_DIAGNOSTIC
      ,
      func, line
#endif
      );

    /*
     * Expected failures: page not found or restart. Our callers list the errors they're expecting
     * to handle.
     */
    if (LF_ISSET(WT_READ_NOTFOUND_OK) && ret == WT_NOTFOUND)
        return (WT_NOTFOUND);
    if (LF_ISSET(WT_READ_RESTART_OK) && ret == WT_RESTART)
        return (WT_RESTART);

    /* Discard the original held page on either success or error. */
    acquired = ret == 0;
    WT_TRET(__wt_page_release(session, held, flags));

    /* Fast-path expected success. */
    if (ret == 0)
        return (0);

    /*
     * If there was an error at any point that our caller isn't prepared to handle, discard any page
     * we acquired.
     */
    if (acquired)
        WT_TRET(__wt_page_release(session, want, flags));

    /*
     * If we're returning an error, don't let it be one our caller expects to handle as returned by
     * page-in: the expectation includes the held page not having been released, and that's not the
     * case.
     */
    if (LF_ISSET(WT_READ_NOTFOUND_OK) && ret == WT_NOTFOUND)
        WT_RET_MSG(session, EINVAL, "page-release WT_NOTFOUND error mapped to EINVAL");
    if (LF_ISSET(WT_READ_RESTART_OK) && ret == WT_RESTART)
        WT_RET_MSG(session, EINVAL, "page-release WT_RESTART error mapped to EINVAL");

    return (ret);
}<|MERGE_RESOLUTION|>--- conflicted
+++ resolved
@@ -1158,13 +1158,7 @@
 
     if ((page_las = ref->page_las) == NULL)
         return (false);
-<<<<<<< HEAD
-    if (!page_las->skew_newest || page_las->has_prepares)
-=======
-    if (page_las->resolved)
-        return (false);
     if (page_las->min_skipped_ts != WT_TS_MAX || page_las->has_prepares)
->>>>>>> ee91f845
         return (true);
 
     return (!__wt_txn_visible_all(session, page_las->max_txn, page_las->max_ondisk_ts));
