--- conflicted
+++ resolved
@@ -686,15 +686,9 @@
  *	}
  *
  * The field is declared volatile (so the compiler knows it shouldn't read it
-<<<<<<< HEAD
- * multiple times), and we obscure the field name and use macros or functions
- * for references to the field (so the code doesn't read it multiple times),
- * just to ensure we don't introduce this bug (again).
-=======
  * multiple times), and we obscure the field name and use a copy macro in all
  * references to the field (so the code doesn't read it multiple times), all
  * to make sure we don't introduce this bug (again).
->>>>>>> 87d74f71
  */
 struct __wt_row {	/* On-page key, on-page cell, or off-page WT_IKEY */
 	void * volatile __key;
