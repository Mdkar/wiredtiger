/*-
 * Copyright (c) 2008-2012 WiredTiger, Inc.
 *	All rights reserved.
 *
 * See the file LICENSE for redistribution information.
 */

/*
 * WT_PROCESS --
 *	Per-process information for the library.
 */
struct __wt_process {
	WT_SPINLOCK spinlock;		/* Per-process spinlock */

					/* Locked: connection queue */
	TAILQ_HEAD(__wt_connection_impl_qh, __wt_connection_impl) connqh;
};

/*******************************************
 * Implementation of WT_SESSION
 *******************************************/
/*
 * WT_BTREE_SESSION --
 *      Per-session cache of btree handles to avoid synchronization when
 *      opening cursors.
 */
struct __wt_btree_session {
	WT_BTREE *btree;

	TAILQ_ENTRY(__wt_btree_session) q;
};

/*
 * WT_HAZARD --
 *	A hazard reference.
 */
struct __wt_hazard {
	WT_PAGE *page;			/* Page address */
#ifdef HAVE_DIAGNOSTIC
	const char *file;		/* File/line where hazard acquired */
	int	    line;
#endif
};

typedef	enum {
	WT_SERIAL_NONE=0,		/* No request */
	WT_SERIAL_FUNC=1,		/* Function, then return */
	WT_SERIAL_EVICT=2,		/* Function, then schedule evict */
} wq_state_t;

/* Get the connection implementation for a session */
#define	S2C(session) ((WT_CONNECTION_IMPL *)(session)->iface.connection)

/*
 * WT_SESSION_IMPL --
 *	Implementation of WT_SESSION.
 */
struct __wt_session_impl {
	WT_SESSION iface;

	u_int active;			/* Non-zero if the session is in-use */

	WT_CONDVAR *cond;		/* Condition variable */

	const char *name;		/* Name */

	WT_EVENT_HANDLER *event_handler;/* Application's event handlers */

	WT_BTREE *btree;		/* Current file */
	TAILQ_HEAD(__btrees, __wt_btree_session) btrees;

	WT_BTREE *created_btree;	/* File being created */

	WT_CURSOR *cursor;		/* Current cursor */
					/* Cursors closed with the session */
	TAILQ_HEAD(__cursors, __wt_cursor) cursors;

	WT_BTREE *metafile;		/* Metadata file */
	void	*meta_track;		/* Metadata operation tracking */
	void	*meta_track_next;	/* Current position */
	void	*meta_track_sub;	/* Child transaction / save point */
	size_t	 meta_track_alloc;	/* Currently allocated */
#define	WT_META_TRACKING(session)	(session->meta_track_next != NULL)

	TAILQ_HEAD(__tables, __wt_table) tables;

	WT_ITEM	logrec_buf;		/* Buffer for log records */
	WT_ITEM	logprint_buf;		/* Buffer for debug log records */

	WT_ITEM	**scratch;		/* Temporary memory for any function */
	u_int	scratch_alloc;		/* Currently allocated */
#ifdef HAVE_DIAGNOSTIC
	/*
	 * It's hard to figure out from where a buffer was allocated after it's
	 * leaked, so in diagnostic mode we track them; DIAGNOSTIC can't simply
	 * add additional fields to WT_ITEM structures because they are visible
	 * to applications, create a parallel structure instead.
	 */
	struct __wt_scratch_track {
		const char *file;	/* Allocating file, line */
		int line;
	} *scratch_track;
#endif
					/* Serialized operation state */
	void	*wq_args;		/* Operation arguments */
	int	wq_sleeping;		/* Thread is blocked */
	int	wq_ret;			/* Return value */

	WT_TXN	txn;			/* Transaction state */

	void	*reconcile;		/* Reconciliation information */

	WT_REF **excl;			/* Eviction exclusive list */
	u_int	 excl_next;		/* Next empty slot */
	size_t	 excl_allocated;	/* Bytes allocated */

#define	WT_SYNC			1	/* Sync the file */
#define	WT_SYNC_DISCARD		2	/* Sync the file, discard pages */
#define	WT_SYNC_DISCARD_NOWRITE	3	/* Discard the file */
	int syncop;			/* File operation */

	uint32_t id;			/* Offset in conn->session_array */

	uint32_t flags;

	/*
	 * The hazard reference must be placed at the end of the structure: the
	 * structure is cleared when closed, all except the hazard reference.
	 * Putting the hazard reference at the end of the structure allows us to
	 * easily call a function to clear memory up to, but not including, the
	 * hazard reference.
	 */
#define	WT_SESSION_CLEAR(s)	memset(s, 0, WT_PTRDIFF(&(s)->hazard, s))
	WT_HAZARD *hazard;		/* Hazard reference array */
};

/*******************************************
 * Implementation of WT_CONNECTION
 *******************************************/
/*
 * WT_NAMED_COLLATOR --
 *	A collator list entry
 */
struct __wt_named_collator {
	const char *name;		/* Name of collator */
	WT_COLLATOR *collator;	        /* User supplied object */
	TAILQ_ENTRY(__wt_named_collator) q;	/* Linked list of collators */
};

/*
 * WT_NAMED_COMPRESSOR --
 *	A compressor list entry
 */
struct __wt_named_compressor {
	const char *name;		/* Name of compressor */
	WT_COMPRESSOR *compressor;	/* User supplied callbacks */
	TAILQ_ENTRY(__wt_named_compressor) q;	/* Linked list of compressors */
};

/*
 * WT_NAMED_DATA_SOURCE --
 *	A data source list entry
 */
struct __wt_named_data_source {
	const char *prefix;		/* Name of compressor */
	WT_DATA_SOURCE *dsrc;		/* User supplied callbacks */
	TAILQ_ENTRY(__wt_named_data_source) q;	/* Linked list of compressors */
};

/*
 * Allocate some additional slots for internal sessions.  There is a default
 * session for each connection, plus a session for the eviction thread.
 */
#define	WT_NUM_INTERNAL_SESSIONS	2

/*
 * WT_CONNECTION_IMPL --
 *	Implementation of WT_CONNECTION
 */
struct __wt_connection_impl {
	WT_CONNECTION iface;

	/* For operations without an application-supplied session */
	WT_SESSION_IMPL *default_session;
	WT_SESSION_IMPL  dummy_session;

	WT_SPINLOCK api_lock;		/* Connection API spinlock */
	WT_SPINLOCK fh_lock;		/* File handle queue spinlock */
	WT_SPINLOCK schema_lock;	/* Schema operation spinlock */
	WT_SPINLOCK serial_lock;	/* Serial function call spinlock */
<<<<<<< HEAD
	WT_SPINLOCK spinlock;		/* General purpose spinlock */

	WT_RWLOCK *ckpt_rwlock;		/* Checkpoint lock */
	int	   ckpt_backup;		/* Backup: don't delete checkpoints */
=======
>>>>>>> 8c43afc2

					/* Connection queue */
	TAILQ_ENTRY(__wt_connection_impl) q;

	const char *home;		/* Database home */
	int is_new;			/* Connection created database */

	WT_FH *lock_fh;			/* Lock file handle */

	pthread_t cache_evict_tid;	/* Cache eviction server thread ID */
	pthread_t cache_read_tid;	/* Cache read server thread ID */

					/* Locked: btree list */
	TAILQ_HEAD(__wt_btree_qh, __wt_btree) btqh;
					/* Locked: file list */
	TAILQ_HEAD(__wt_fh_qh, __wt_fh) fhqh;

					/* Locked: library list */
	TAILQ_HEAD(__wt_dlh_qh, __wt_dlh) dlhqh;

	u_int btqcnt;			/* Locked: btree count */
	u_int next_file_id;		/* Locked: file ID counter */

	/*
	 * WiredTiger allocates space for 50 simultaneous sessions (threads of
	 * control) by default.  Growing the number of threads dynamically is
	 * possible, but tricky since server threads are walking the array
	 * without locking it.
	 *
	 * There's an array of WT_SESSION_IMPL pointers that reference the
	 * allocated array; we do it that way because we want an easy way for
	 * the server thread code to avoid walking the entire array when only a
	 * few threads are running.
	 */
	WT_SESSION_IMPL	*sessions;	/* Session reference */
	uint32_t	 session_size;	/* Session array size */
	uint32_t	 session_cnt;	/* Session count */

	/*
	 * WiredTiger allocates space for 15 hazard references in each thread of
	 * control, by default.  There's no code path that requires more than 15
	 * pages at a time (and if we find one, the right change is to increase
	 * the default).
	 */
	uint32_t   hazard_size;		/* Hazard array size */

	WT_CACHE  *cache;		/* Page cache */
	uint64_t   cache_size;

	WT_TXN_GLOBAL txn_global;	/* Global transaction state. */

	WT_CONNECTION_STATS *stats;	/* Connection statistics */

	WT_FH	   *log_fh;		/* Logging file handle */

					/* Locked: collator list */
	TAILQ_HEAD(__wt_coll_qh, __wt_named_collator) collqh;

					/* Locked: compressor list */
	TAILQ_HEAD(__wt_comp_qh, __wt_named_compressor) compqh;

					/* Locked: data source list */
	TAILQ_HEAD(__wt_dsrc_qh, __wt_named_data_source) dsrcqh;

	FILE *msgfile;
	void (*msgcall)(const WT_CONNECTION_IMPL *, const char *);

	/* If non-zero, all buffers used for I/O will be aligned to this. */
	size_t buffer_alignment;

	uint32_t direct_io;
	uint32_t verbose;

	uint32_t flags;
};

/* Standard entry points to the API: declares/initializes local variables. */
#define	API_CONF_DEFAULTS(h, n, cfg)					\
	{ __wt_confdfl_##h##_##n, (cfg), NULL }

#define	API_SESSION_INIT(s, h, n, cur, bt)				\
	WT_BTREE *__oldbtree = (s)->btree;				\
	const char *__oldname = (s)->name;				\
	(s)->cursor = (cur);						\
	(s)->btree = (bt);						\
	(s)->name = #h "." #n;

#define	API_CALL_NOCONF(s, h, n, cur, bt) do {				\
	API_SESSION_INIT(s, h, n, cur, bt);

#define	API_CALL(s, h, n, cur, bt, cfg, cfgvar) do {			\
	const char *cfgvar[] = API_CONF_DEFAULTS(h, n, cfg);		\
	API_SESSION_INIT(s, h, n, cur, bt);				\
	WT_ERR(((cfg) != NULL) ?					\
	    __wt_config_check((s), __wt_confchk_##h##_##n, (cfg)) : 0)

#define	API_END(s)							\
	if ((s) != NULL) {						\
		(s)->btree = __oldbtree;				\
		(s)->name = __oldname;					\
	}								\
} while (0)

/* If an error is returned, mark that the transaction requires abort. */
#define	API_END_TXN_ERROR(s, ret)					\
	API_END(s);							\
	if ((ret) != 0 && (ret) != WT_NOTFOUND && (ret) != WT_DUPLICATE_KEY) \
		F_SET(&(s)->txn, TXN_ERROR)

/*
 * If a session or connection method is about to return WT_NOTFOUND (some
 * underlying object was not found), map it to ENOENT, only cursor methods
 * return WT_NOTFOUND.
 */
#define	API_END_NOTFOUND_MAP(s, ret)					\
	API_END(s);							\
	return ((ret) == WT_NOTFOUND ? ENOENT : (ret))

#define	CONNECTION_API_CALL(conn, s, n, cfg, cfgvar)			\
	s = (conn)->default_session;					\
	API_CALL(s, connection, n, NULL, NULL, cfg, cfgvar);		\

#define	SESSION_API_CALL(s, n, cfg, cfgvar)				\
	API_CALL(s, session, n, NULL, NULL, cfg, cfgvar);

#define	CURSOR_API_CALL(cur, s, n, bt, cfg, cfgvar)			\
	(s) = (WT_SESSION_IMPL *)(cur)->session;			\
	API_CALL(s, cursor, n, cur, bt, cfg, cfgvar)

#define	CURSOR_API_CALL_NOCONF(cur, s, n, bt)				\
	(s) = (WT_SESSION_IMPL *)(cur)->session;			\
	API_CALL_NOCONF(s, cursor, n, cur, bt);				\

/*******************************************
 * Global variables.
 *******************************************/
extern WT_EVENT_HANDLER *__wt_event_handler_default;
extern WT_EVENT_HANDLER *__wt_event_handler_verbose;
extern WT_PROCESS __wt_process;

/*
 * DO NOT EDIT: automatically built by dist/api_flags.py.
 * API flags section: BEGIN
 */
#define	WT_CONN_NOSYNC					0x00000004
#define	WT_CONN_TRANSACTIONAL				0x00000002
#define	WT_DIRECTIO_DATA				0x00000002
#define	WT_DIRECTIO_LOG					0x00000001
#define	WT_PAGE_FREE_IGNORE_DISK			0x00000001
#define	WT_REC_SINGLE					0x00000001
#define	WT_SERVER_RUN					0x00000001
#define	WT_SESSION_INTERNAL				0x00000004
#define	WT_SESSION_SALVAGE_QUIET_ERR			0x00000002
#define	WT_SESSION_SCHEMA_LOCKED			0x00000001
#define	WT_VERB_block					0x00001000
#define	WT_VERB_ckpt					0x00000800
#define	WT_VERB_evict					0x00000400
#define	WT_VERB_evictserver				0x00000200
#define	WT_VERB_fileops					0x00000100
#define	WT_VERB_hazard					0x00000080
#define	WT_VERB_mutex					0x00000040
#define	WT_VERB_read					0x00000020
#define	WT_VERB_readserver				0x00000010
#define	WT_VERB_reconcile				0x00000008
#define	WT_VERB_salvage					0x00000004
#define	WT_VERB_verify					0x00000002
#define	WT_VERB_write					0x00000001
/*
 * API flags section: END
 * DO NOT EDIT: automatically built by dist/api_flags.py.
 */<|MERGE_RESOLUTION|>--- conflicted
+++ resolved
@@ -188,13 +188,8 @@
 	WT_SPINLOCK fh_lock;		/* File handle queue spinlock */
 	WT_SPINLOCK schema_lock;	/* Schema operation spinlock */
 	WT_SPINLOCK serial_lock;	/* Serial function call spinlock */
-<<<<<<< HEAD
-	WT_SPINLOCK spinlock;		/* General purpose spinlock */
-
-	WT_RWLOCK *ckpt_rwlock;		/* Checkpoint lock */
-	int	   ckpt_backup;		/* Backup: don't delete checkpoints */
-=======
->>>>>>> 8c43afc2
+
+	int ckpt_backup;		/* Backup: don't delete checkpoints */
 
 					/* Connection queue */
 	TAILQ_ENTRY(__wt_connection_impl) q;
