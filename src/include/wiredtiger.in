--- conflicted
+++ resolved
@@ -5751,43 +5751,6 @@
  */
 #define	WT_STAT_CONN_TXN_PINNED_TIMESTAMP_OLDEST	1361
 /*! transaction: transaction read timestamp of the oldest active reader */
-<<<<<<< HEAD
-#define	WT_STAT_CONN_TXN_TIMESTAMP_OLDEST_ACTIVE_READ	1361
-/*! transaction: transaction rollback to stable currently running */
-#define	WT_STAT_CONN_TXN_ROLLBACK_TO_STABLE_RUNNING	1362
-/*! transaction: transaction sync calls */
-#define	WT_STAT_CONN_TXN_SYNC				1363
-/*! transaction: transaction walk of concurrent sessions */
-#define	WT_STAT_CONN_TXN_WALK_SESSIONS			1364
-/*! transaction: transactions committed */
-#define	WT_STAT_CONN_TXN_COMMIT				1365
-/*! transaction: transactions rolled back */
-#define	WT_STAT_CONN_TXN_ROLLBACK			1366
-/*! LSM: sleep for LSM checkpoint throttle */
-#define	WT_STAT_CONN_LSM_CHECKPOINT_THROTTLE		1367
-/*! LSM: sleep for LSM merge throttle */
-#define	WT_STAT_CONN_LSM_MERGE_THROTTLE			1368
-/*! cache: bytes currently in the cache */
-#define	WT_STAT_CONN_CACHE_BYTES_INUSE			1369
-/*! cache: bytes dirty in the cache cumulative */
-#define	WT_STAT_CONN_CACHE_BYTES_DIRTY_TOTAL		1370
-/*! cache: bytes read into cache */
-#define	WT_STAT_CONN_CACHE_BYTES_READ			1371
-/*! cache: bytes written from cache */
-#define	WT_STAT_CONN_CACHE_BYTES_WRITE			1372
-/*! cache: checkpoint blocked page eviction */
-#define	WT_STAT_CONN_CACHE_EVICTION_CHECKPOINT		1373
-/*! cache: eviction walk target pages histogram - 0-9 */
-#define	WT_STAT_CONN_CACHE_EVICTION_TARGET_PAGE_LT10	1374
-/*! cache: eviction walk target pages histogram - 10-31 */
-#define	WT_STAT_CONN_CACHE_EVICTION_TARGET_PAGE_LT32	1375
-/*! cache: eviction walk target pages histogram - 128 and higher */
-#define	WT_STAT_CONN_CACHE_EVICTION_TARGET_PAGE_GE128	1376
-/*! cache: eviction walk target pages histogram - 32-63 */
-#define	WT_STAT_CONN_CACHE_EVICTION_TARGET_PAGE_LT64	1377
-/*! cache: eviction walk target pages histogram - 64-128 */
-#define	WT_STAT_CONN_CACHE_EVICTION_TARGET_PAGE_LT128	1378
-=======
 #define	WT_STAT_CONN_TXN_TIMESTAMP_OLDEST_ACTIVE_READ	1362
 /*! transaction: transaction rollback to stable currently running */
 #define	WT_STAT_CONN_TXN_ROLLBACK_TO_STABLE_RUNNING	1363
@@ -5828,54 +5791,24 @@
 #define	WT_STAT_CONN_CACHE_EVICTION_TARGET_PAGE_LT64	1379
 /*! cache: eviction walk target pages histogram - 64-128 */
 #define	WT_STAT_CONN_CACHE_EVICTION_TARGET_PAGE_LT128	1380
->>>>>>> a45b3691
 /*!
  * cache: eviction walk target pages reduced due to history store cache
  * pressure
  */
-<<<<<<< HEAD
-#define	WT_STAT_CONN_CACHE_EVICTION_TARGET_PAGE_REDUCED	1379
-/*! cache: eviction walks abandoned */
-#define	WT_STAT_CONN_CACHE_EVICTION_WALKS_ABANDONED	1380
-/*! cache: eviction walks gave up because they restarted their walk twice */
-#define	WT_STAT_CONN_CACHE_EVICTION_WALKS_STOPPED	1381
-=======
 #define	WT_STAT_CONN_CACHE_EVICTION_TARGET_PAGE_REDUCED	1381
 /*! cache: eviction walks abandoned */
 #define	WT_STAT_CONN_CACHE_EVICTION_WALKS_ABANDONED	1382
 /*! cache: eviction walks gave up because they restarted their walk twice */
 #define	WT_STAT_CONN_CACHE_EVICTION_WALKS_STOPPED	1383
->>>>>>> a45b3691
 /*!
  * cache: eviction walks gave up because they saw too many pages and
  * found no candidates
  */
-<<<<<<< HEAD
-#define	WT_STAT_CONN_CACHE_EVICTION_WALKS_GAVE_UP_NO_TARGETS	1382
-=======
 #define	WT_STAT_CONN_CACHE_EVICTION_WALKS_GAVE_UP_NO_TARGETS	1384
->>>>>>> a45b3691
 /*!
  * cache: eviction walks gave up because they saw too many pages and
  * found too few candidates
  */
-<<<<<<< HEAD
-#define	WT_STAT_CONN_CACHE_EVICTION_WALKS_GAVE_UP_RATIO	1383
-/*! cache: eviction walks reached end of tree */
-#define	WT_STAT_CONN_CACHE_EVICTION_WALKS_ENDED		1384
-/*! cache: eviction walks restarted */
-#define	WT_STAT_CONN_CACHE_EVICTION_WALK_RESTART	1385
-/*! cache: eviction walks started from root of tree */
-#define	WT_STAT_CONN_CACHE_EVICTION_WALK_FROM_ROOT	1386
-/*! cache: eviction walks started from saved location in tree */
-#define	WT_STAT_CONN_CACHE_EVICTION_WALK_SAVED_POS	1387
-/*! cache: hazard pointer blocked page eviction */
-#define	WT_STAT_CONN_CACHE_EVICTION_HAZARD		1388
-/*! cache: history store table insert calls */
-#define	WT_STAT_CONN_CACHE_HS_INSERT			1389
-/*! cache: history store table insert calls that returned restart */
-#define	WT_STAT_CONN_CACHE_HS_INSERT_RESTART		1390
-=======
 #define	WT_STAT_CONN_CACHE_EVICTION_WALKS_GAVE_UP_RATIO	1385
 /*! cache: eviction walks reached end of tree */
 #define	WT_STAT_CONN_CACHE_EVICTION_WALKS_ENDED		1386
@@ -5891,30 +5824,10 @@
 #define	WT_STAT_CONN_CACHE_HS_INSERT			1391
 /*! cache: history store table insert calls that returned restart */
 #define	WT_STAT_CONN_CACHE_HS_INSERT_RESTART		1392
->>>>>>> a45b3691
 /*!
  * cache: history store table out-of-order resolved updates that lose
  * their durable timestamp
  */
-<<<<<<< HEAD
-#define	WT_STAT_CONN_CACHE_HS_ORDER_LOSE_DURABLE_TIMESTAMP	1391
-/*!
- * cache: history store table out-of-order updates that were fixed up by
- * moving existing records
- */
-#define	WT_STAT_CONN_CACHE_HS_ORDER_FIXUP_MOVE		1392
-/*!
- * cache: history store table out-of-order updates that were fixed up
- * during insertion
- */
-#define	WT_STAT_CONN_CACHE_HS_ORDER_FIXUP_INSERT	1393
-/*! cache: history store table reads */
-#define	WT_STAT_CONN_CACHE_HS_READ			1394
-/*! cache: history store table reads missed */
-#define	WT_STAT_CONN_CACHE_HS_READ_MISS			1395
-/*! cache: history store table reads requiring squashed modifies */
-#define	WT_STAT_CONN_CACHE_HS_READ_SQUASH		1396
-=======
 #define	WT_STAT_CONN_CACHE_HS_ORDER_LOSE_DURABLE_TIMESTAMP	1393
 /*!
  * cache: history store table out-of-order updates that were fixed up by
@@ -5927,95 +5840,27 @@
 #define	WT_STAT_CONN_CACHE_HS_READ_MISS			1396
 /*! cache: history store table reads requiring squashed modifies */
 #define	WT_STAT_CONN_CACHE_HS_READ_SQUASH		1397
->>>>>>> a45b3691
 /*!
  * cache: history store table truncation by rollback to stable to remove
  * an unstable update
  */
-<<<<<<< HEAD
-#define	WT_STAT_CONN_CACHE_HS_KEY_TRUNCATE_RTS_UNSTABLE	1397
-=======
 #define	WT_STAT_CONN_CACHE_HS_KEY_TRUNCATE_RTS_UNSTABLE	1398
->>>>>>> a45b3691
 /*!
  * cache: history store table truncation by rollback to stable to remove
  * an update
  */
-<<<<<<< HEAD
-#define	WT_STAT_CONN_CACHE_HS_KEY_TRUNCATE_RTS		1398
-/*! cache: history store table truncation to remove an update */
-#define	WT_STAT_CONN_CACHE_HS_KEY_TRUNCATE		1399
-=======
 #define	WT_STAT_CONN_CACHE_HS_KEY_TRUNCATE_RTS		1399
 /*! cache: history store table truncation to remove an update */
 #define	WT_STAT_CONN_CACHE_HS_KEY_TRUNCATE		1400
->>>>>>> a45b3691
 /*!
  * cache: history store table truncation to remove range of updates due
  * to key being removed from the data page during reconciliation
  */
-<<<<<<< HEAD
-#define	WT_STAT_CONN_CACHE_HS_KEY_TRUNCATE_ONPAGE_REMOVAL	1400
-=======
 #define	WT_STAT_CONN_CACHE_HS_KEY_TRUNCATE_ONPAGE_REMOVAL	1401
->>>>>>> a45b3691
 /*!
  * cache: history store table truncation to remove range of updates due
  * to out-of-order timestamp update on data page
  */
-<<<<<<< HEAD
-#define	WT_STAT_CONN_CACHE_HS_KEY_TRUNCATE_NON_TS	1401
-/*! cache: history store table writes requiring squashed modifies */
-#define	WT_STAT_CONN_CACHE_HS_WRITE_SQUASH		1402
-/*! cache: in-memory page passed criteria to be split */
-#define	WT_STAT_CONN_CACHE_INMEM_SPLITTABLE		1403
-/*! cache: in-memory page splits */
-#define	WT_STAT_CONN_CACHE_INMEM_SPLIT			1404
-/*! cache: internal pages evicted */
-#define	WT_STAT_CONN_CACHE_EVICTION_INTERNAL		1405
-/*! cache: internal pages split during eviction */
-#define	WT_STAT_CONN_CACHE_EVICTION_SPLIT_INTERNAL	1406
-/*! cache: leaf pages split during eviction */
-#define	WT_STAT_CONN_CACHE_EVICTION_SPLIT_LEAF		1407
-/*! cache: modified pages evicted */
-#define	WT_STAT_CONN_CACHE_EVICTION_DIRTY		1408
-/*! cache: overflow pages read into cache */
-#define	WT_STAT_CONN_CACHE_READ_OVERFLOW		1409
-/*! cache: page split during eviction deepened the tree */
-#define	WT_STAT_CONN_CACHE_EVICTION_DEEPEN		1410
-/*! cache: page written requiring history store records */
-#define	WT_STAT_CONN_CACHE_WRITE_HS			1411
-/*! cache: pages read into cache */
-#define	WT_STAT_CONN_CACHE_READ				1412
-/*! cache: pages read into cache after truncate */
-#define	WT_STAT_CONN_CACHE_READ_DELETED			1413
-/*! cache: pages read into cache after truncate in prepare state */
-#define	WT_STAT_CONN_CACHE_READ_DELETED_PREPARED	1414
-/*! cache: pages requested from the cache */
-#define	WT_STAT_CONN_CACHE_PAGES_REQUESTED		1415
-/*! cache: pages seen by eviction walk */
-#define	WT_STAT_CONN_CACHE_EVICTION_PAGES_SEEN		1416
-/*! cache: pages written from cache */
-#define	WT_STAT_CONN_CACHE_WRITE			1417
-/*! cache: pages written requiring in-memory restoration */
-#define	WT_STAT_CONN_CACHE_WRITE_RESTORE		1418
-/*! cache: tracked dirty bytes in the cache */
-#define	WT_STAT_CONN_CACHE_BYTES_DIRTY			1419
-/*! cache: unmodified pages evicted */
-#define	WT_STAT_CONN_CACHE_EVICTION_CLEAN		1420
-/*! checkpoint-cleanup: pages added for eviction */
-#define	WT_STAT_CONN_CC_PAGES_EVICT			1421
-/*! checkpoint-cleanup: pages removed */
-#define	WT_STAT_CONN_CC_PAGES_REMOVED			1422
-/*! checkpoint-cleanup: pages skipped during tree walk */
-#define	WT_STAT_CONN_CC_PAGES_WALK_SKIPPED		1423
-/*! checkpoint-cleanup: pages visited */
-#define	WT_STAT_CONN_CC_PAGES_VISITED			1424
-/*! cursor: Total number of entries skipped by cursor next calls */
-#define	WT_STAT_CONN_CURSOR_NEXT_SKIP_TOTAL		1425
-/*! cursor: Total number of entries skipped by cursor prev calls */
-#define	WT_STAT_CONN_CURSOR_PREV_SKIP_TOTAL		1426
-=======
 #define	WT_STAT_CONN_CACHE_HS_ORDER_REMOVE		1402
 /*! cache: history store table writes requiring squashed modifies */
 #define	WT_STAT_CONN_CACHE_HS_WRITE_SQUASH		1403
@@ -6067,65 +5912,37 @@
 #define	WT_STAT_CONN_CURSOR_NEXT_SKIP_TOTAL		1426
 /*! cursor: Total number of entries skipped by cursor prev calls */
 #define	WT_STAT_CONN_CURSOR_PREV_SKIP_TOTAL		1427
->>>>>>> a45b3691
 /*!
  * cursor: Total number of entries skipped to position the history store
  * cursor
  */
-<<<<<<< HEAD
-#define	WT_STAT_CONN_CURSOR_SKIP_HS_CUR_POSITION	1427
-=======
 #define	WT_STAT_CONN_CURSOR_SKIP_HS_CUR_POSITION	1428
 /*!
  * cursor: Total number of times a search near has exited due to prefix
  * config
  */
 #define	WT_STAT_CONN_CURSOR_SEARCH_NEAR_PREFIX_FAST_PATHS	1429
->>>>>>> a45b3691
 /*!
  * cursor: cursor next calls that skip due to a globally visible history
  * store tombstone
  */
-<<<<<<< HEAD
-#define	WT_STAT_CONN_CURSOR_NEXT_HS_TOMBSTONE		1428
-=======
 #define	WT_STAT_CONN_CURSOR_NEXT_HS_TOMBSTONE		1430
->>>>>>> a45b3691
 /*!
  * cursor: cursor next calls that skip greater than or equal to 100
  * entries
  */
-<<<<<<< HEAD
-#define	WT_STAT_CONN_CURSOR_NEXT_SKIP_GE_100		1429
-/*! cursor: cursor next calls that skip less than 100 entries */
-#define	WT_STAT_CONN_CURSOR_NEXT_SKIP_LT_100		1430
-=======
 #define	WT_STAT_CONN_CURSOR_NEXT_SKIP_GE_100		1431
 /*! cursor: cursor next calls that skip less than 100 entries */
 #define	WT_STAT_CONN_CURSOR_NEXT_SKIP_LT_100		1432
->>>>>>> a45b3691
 /*!
  * cursor: cursor prev calls that skip due to a globally visible history
  * store tombstone
  */
-<<<<<<< HEAD
-#define	WT_STAT_CONN_CURSOR_PREV_HS_TOMBSTONE		1431
-=======
 #define	WT_STAT_CONN_CURSOR_PREV_HS_TOMBSTONE		1433
->>>>>>> a45b3691
 /*!
  * cursor: cursor prev calls that skip greater than or equal to 100
  * entries
  */
-<<<<<<< HEAD
-#define	WT_STAT_CONN_CURSOR_PREV_SKIP_GE_100		1432
-/*! cursor: cursor prev calls that skip less than 100 entries */
-#define	WT_STAT_CONN_CURSOR_PREV_SKIP_LT_100		1433
-/*! cursor: open cursor count */
-#define	WT_STAT_CONN_CURSOR_OPEN_COUNT			1434
-/*! reconciliation: approximate byte size of timestamps in pages written */
-#define	WT_STAT_CONN_REC_TIME_WINDOW_BYTES_TS		1435
-=======
 #define	WT_STAT_CONN_CURSOR_PREV_SKIP_GE_100		1434
 /*! cursor: cursor prev calls that skip less than 100 entries */
 #define	WT_STAT_CONN_CURSOR_PREV_SKIP_LT_100		1435
@@ -6133,22 +5950,10 @@
 #define	WT_STAT_CONN_CURSOR_OPEN_COUNT			1436
 /*! reconciliation: approximate byte size of timestamps in pages written */
 #define	WT_STAT_CONN_REC_TIME_WINDOW_BYTES_TS		1437
->>>>>>> a45b3691
 /*!
  * reconciliation: approximate byte size of transaction IDs in pages
  * written
  */
-<<<<<<< HEAD
-#define	WT_STAT_CONN_REC_TIME_WINDOW_BYTES_TXN		1436
-/*! reconciliation: fast-path pages deleted */
-#define	WT_STAT_CONN_REC_PAGE_DELETE_FAST		1437
-/*! reconciliation: page reconciliation calls */
-#define	WT_STAT_CONN_REC_PAGES				1438
-/*! reconciliation: page reconciliation calls for eviction */
-#define	WT_STAT_CONN_REC_PAGES_EVICTION			1439
-/*! reconciliation: pages deleted */
-#define	WT_STAT_CONN_REC_PAGE_DELETE			1440
-=======
 #define	WT_STAT_CONN_REC_TIME_WINDOW_BYTES_TXN		1438
 /*! reconciliation: fast-path pages deleted */
 #define	WT_STAT_CONN_REC_PAGE_DELETE_FAST		1439
@@ -6158,121 +5963,59 @@
 #define	WT_STAT_CONN_REC_PAGES_EVICTION			1441
 /*! reconciliation: pages deleted */
 #define	WT_STAT_CONN_REC_PAGE_DELETE			1442
->>>>>>> a45b3691
 /*!
  * reconciliation: pages written including an aggregated newest start
  * durable timestamp
  */
-<<<<<<< HEAD
-#define	WT_STAT_CONN_REC_TIME_AGGR_NEWEST_START_DURABLE_TS	1441
-=======
 #define	WT_STAT_CONN_REC_TIME_AGGR_NEWEST_START_DURABLE_TS	1443
->>>>>>> a45b3691
 /*!
  * reconciliation: pages written including an aggregated newest stop
  * durable timestamp
  */
-<<<<<<< HEAD
-#define	WT_STAT_CONN_REC_TIME_AGGR_NEWEST_STOP_DURABLE_TS	1442
-=======
 #define	WT_STAT_CONN_REC_TIME_AGGR_NEWEST_STOP_DURABLE_TS	1444
->>>>>>> a45b3691
 /*!
  * reconciliation: pages written including an aggregated newest stop
  * timestamp
  */
-<<<<<<< HEAD
-#define	WT_STAT_CONN_REC_TIME_AGGR_NEWEST_STOP_TS	1443
-=======
 #define	WT_STAT_CONN_REC_TIME_AGGR_NEWEST_STOP_TS	1445
->>>>>>> a45b3691
 /*!
  * reconciliation: pages written including an aggregated newest stop
  * transaction ID
  */
-<<<<<<< HEAD
-#define	WT_STAT_CONN_REC_TIME_AGGR_NEWEST_STOP_TXN	1444
-=======
 #define	WT_STAT_CONN_REC_TIME_AGGR_NEWEST_STOP_TXN	1446
->>>>>>> a45b3691
 /*!
  * reconciliation: pages written including an aggregated newest
  * transaction ID
  */
-<<<<<<< HEAD
-#define	WT_STAT_CONN_REC_TIME_AGGR_NEWEST_TXN		1445
-=======
 #define	WT_STAT_CONN_REC_TIME_AGGR_NEWEST_TXN		1447
->>>>>>> a45b3691
 /*!
  * reconciliation: pages written including an aggregated oldest start
  * timestamp
  */
-<<<<<<< HEAD
-#define	WT_STAT_CONN_REC_TIME_AGGR_OLDEST_START_TS	1446
-/*! reconciliation: pages written including an aggregated prepare */
-#define	WT_STAT_CONN_REC_TIME_AGGR_PREPARED		1447
-=======
 #define	WT_STAT_CONN_REC_TIME_AGGR_OLDEST_START_TS	1448
 /*! reconciliation: pages written including an aggregated prepare */
 #define	WT_STAT_CONN_REC_TIME_AGGR_PREPARED		1449
->>>>>>> a45b3691
 /*!
  * reconciliation: pages written including at least one start durable
  * timestamp
  */
-<<<<<<< HEAD
-#define	WT_STAT_CONN_REC_TIME_WINDOW_PAGES_DURABLE_START_TS	1448
-=======
 #define	WT_STAT_CONN_REC_TIME_WINDOW_PAGES_DURABLE_START_TS	1450
->>>>>>> a45b3691
 /*!
  * reconciliation: pages written including at least one start transaction
  * ID
  */
-<<<<<<< HEAD
-#define	WT_STAT_CONN_REC_TIME_WINDOW_PAGES_START_TXN	1449
-=======
 #define	WT_STAT_CONN_REC_TIME_WINDOW_PAGES_START_TXN	1451
->>>>>>> a45b3691
 /*!
  * reconciliation: pages written including at least one stop durable
  * timestamp
  */
-<<<<<<< HEAD
-#define	WT_STAT_CONN_REC_TIME_WINDOW_PAGES_DURABLE_STOP_TS	1450
-/*! reconciliation: pages written including at least one stop timestamp */
-#define	WT_STAT_CONN_REC_TIME_WINDOW_PAGES_STOP_TS	1451
-=======
 #define	WT_STAT_CONN_REC_TIME_WINDOW_PAGES_DURABLE_STOP_TS	1452
 /*! reconciliation: pages written including at least one stop timestamp */
 #define	WT_STAT_CONN_REC_TIME_WINDOW_PAGES_STOP_TS	1453
->>>>>>> a45b3691
 /*!
  * reconciliation: pages written including at least one stop transaction
  * ID
  */
-<<<<<<< HEAD
-#define	WT_STAT_CONN_REC_TIME_WINDOW_PAGES_STOP_TXN	1452
-/*! reconciliation: records written including a start durable timestamp */
-#define	WT_STAT_CONN_REC_TIME_WINDOW_DURABLE_START_TS	1453
-/*! reconciliation: records written including a start timestamp */
-#define	WT_STAT_CONN_REC_TIME_WINDOW_START_TS		1454
-/*! reconciliation: records written including a start transaction ID */
-#define	WT_STAT_CONN_REC_TIME_WINDOW_START_TXN		1455
-/*! reconciliation: records written including a stop durable timestamp */
-#define	WT_STAT_CONN_REC_TIME_WINDOW_DURABLE_STOP_TS	1456
-/*! reconciliation: records written including a stop timestamp */
-#define	WT_STAT_CONN_REC_TIME_WINDOW_STOP_TS		1457
-/*! reconciliation: records written including a stop transaction ID */
-#define	WT_STAT_CONN_REC_TIME_WINDOW_STOP_TXN		1458
-/*! session: tiered storage local retention time (secs) */
-#define	WT_STAT_CONN_TIERED_RETENTION			1459
-/*! session: tiered storage object size */
-#define	WT_STAT_CONN_TIERED_OBJECT_SIZE			1460
-/*! transaction: race to read prepared update retry */
-#define	WT_STAT_CONN_TXN_READ_RACE_PREPARE_UPDATE	1461
-=======
 #define	WT_STAT_CONN_REC_TIME_WINDOW_PAGES_STOP_TXN	1454
 /*! reconciliation: records written including a start durable timestamp */
 #define	WT_STAT_CONN_REC_TIME_WINDOW_DURABLE_START_TS	1455
@@ -6292,32 +6035,10 @@
 #define	WT_STAT_CONN_TIERED_OBJECT_SIZE			1462
 /*! transaction: race to read prepared update retry */
 #define	WT_STAT_CONN_TXN_READ_RACE_PREPARE_UPDATE	1463
->>>>>>> a45b3691
 /*!
  * transaction: rollback to stable history store records with stop
  * timestamps older than newer records
  */
-<<<<<<< HEAD
-#define	WT_STAT_CONN_TXN_RTS_HS_STOP_OLDER_THAN_NEWER_START	1462
-/*! transaction: rollback to stable inconsistent checkpoint */
-#define	WT_STAT_CONN_TXN_RTS_INCONSISTENT_CKPT		1463
-/*! transaction: rollback to stable keys removed */
-#define	WT_STAT_CONN_TXN_RTS_KEYS_REMOVED		1464
-/*! transaction: rollback to stable keys restored */
-#define	WT_STAT_CONN_TXN_RTS_KEYS_RESTORED		1465
-/*! transaction: rollback to stable restored tombstones from history store */
-#define	WT_STAT_CONN_TXN_RTS_HS_RESTORE_TOMBSTONES	1466
-/*! transaction: rollback to stable restored updates from history store */
-#define	WT_STAT_CONN_TXN_RTS_HS_RESTORE_UPDATES		1467
-/*! transaction: rollback to stable sweeping history store keys */
-#define	WT_STAT_CONN_TXN_RTS_SWEEP_HS_KEYS		1468
-/*! transaction: rollback to stable updates removed from history store */
-#define	WT_STAT_CONN_TXN_RTS_HS_REMOVED			1469
-/*! transaction: transaction checkpoints due to obsolete pages */
-#define	WT_STAT_CONN_TXN_CHECKPOINT_OBSOLETE_APPLIED	1470
-/*! transaction: update conflicts */
-#define	WT_STAT_CONN_TXN_UPDATE_CONFLICT		1471
-=======
 #define	WT_STAT_CONN_TXN_RTS_HS_STOP_OLDER_THAN_NEWER_START	1464
 /*! transaction: rollback to stable inconsistent checkpoint */
 #define	WT_STAT_CONN_TXN_RTS_INCONSISTENT_CKPT		1465
@@ -6337,7 +6058,6 @@
 #define	WT_STAT_CONN_TXN_CHECKPOINT_OBSOLETE_APPLIED	1472
 /*! transaction: update conflicts */
 #define	WT_STAT_CONN_TXN_UPDATE_CONFLICT		1473
->>>>>>> a45b3691
 
 /*!
  * @}
