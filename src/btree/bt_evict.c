--- conflicted
+++ resolved
@@ -661,11 +661,7 @@
 				internal_bytes += page->memory_footprint;
 				++internal_pages;
 				WT_ERR(__wt_rec_write(session, page, NULL, 0));
-<<<<<<< HEAD
-=======
 			}
-			WT_ERR(__wt_tree_walk(session, &page, flags));
->>>>>>> c39d0db6
 		}
 		break;
 	WT_ILLEGAL_VALUE_ERR(session);
