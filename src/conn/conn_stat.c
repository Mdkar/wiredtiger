/*-
 * Copyright (c) 2008-2013 WiredTiger, Inc.
 *	All rights reserved.
 *
 * See the file LICENSE for redistribution information.
 */

#include "wt_internal.h"

#ifdef __GNUC__
#if __GNUC__ > 4 || (__GNUC__ == 4 && __GNUC_MINOR__ > 1)
/*
 * !!!
 * GCC with -Wformat-nonliteral complains about calls to strftime in this file.
 * There's nothing wrong, this makes the warning go away.
 */
#pragma GCC diagnostic ignored "-Wformat-nonliteral"
#endif
#endif

/*
 * __wt_conn_stat_init --
 *	Initialize the per-connection statistics.
 */
void
__wt_conn_stat_init(WT_SESSION_IMPL *session, uint32_t flags)
{
	WT_UNUSED(flags);

	__wt_cache_stats_update(session);
}

/*
 * __statlog_config --
 *	Parse and setup the statistics server options.
 */
static int
__statlog_config(WT_SESSION_IMPL *session, const char **cfg, int *runp)
{
	WT_CONFIG objectconf;
	WT_CONFIG_ITEM cval, k, v;
	WT_CONNECTION_IMPL *conn;
	WT_DECL_RET;
	int cnt;

	conn = S2C(session);

	/*
	 * The statistics logging configuration requires a wait time -- if it's
	 * not set, we're not running at all.
	 */
	WT_RET(__wt_config_gets(session, cfg, "statistics_log.wait", &cval));
	if (cval.val == 0) {
		*runp = 0;
		return (0);
	}
	conn->stat_usecs = (long)cval.val * 1000000;

	/* Statistics logging implies statistics. */
	conn->statistics = *runp = 1;

	WT_RET(__wt_config_gets(session, cfg, "statistics_log.clear", &cval));
	conn->stat_clear = cval.val != 0;

	WT_RET(__wt_config_gets(session, cfg, "statistics_log.sources", &cval));
	WT_RET(__wt_config_subinit(session, &objectconf, &cval));
	for (cnt = 0; (ret = __wt_config_next(&objectconf, &k, &v)) == 0; ++cnt)
		;
	WT_RET_NOTFOUND_OK(ret);
	if (cnt != 0) {
		WT_RET(__wt_calloc_def(session, cnt + 1, &conn->stat_sources));
		WT_RET(__wt_config_subinit(session, &objectconf, &cval));
		for (cnt = 0;
		    (ret = __wt_config_next(&objectconf, &k, &v)) == 0; ++cnt) {
			/*
			 * XXX
			 * Only allow "file:" and "lsm:" for now: "file:" works
			 * because it's been converted to data handles, "lsm:"
			 * works because we can easily walk the list of open LSM
			 * objects, even though it hasn't been converted.
			 */
			if (!WT_PREFIX_MATCH(k.str, "file:") &&
			    !WT_PREFIX_MATCH(k.str, "lsm:"))
				WT_RET_MSG(session, EINVAL,
				    "statistics_log sources configuration only "
				    "supports objects of type \"file\" or "
				    "\"lsm\"");
			WT_RET(__wt_strndup(session,
			    k.str, k.len, &conn->stat_sources[cnt]));
		}
		WT_RET_NOTFOUND_OK(ret);
	}

	WT_RET(__wt_config_gets(session, cfg, "statistics_log.path", &cval));
	WT_RET(__wt_nfilename(session, cval.str, cval.len, &conn->stat_path));

	WT_RET(__wt_config_gets(
	    session, cfg, "statistics_log.timestamp", &cval));
	WT_RET(__wt_strndup(session, cval.str, cval.len, &conn->stat_format));

	return (0);
}

/*
 * __statlog_dump --
 *	Dump out the connection statistics.
 */
static int
__statlog_dump(WT_SESSION_IMPL *session, const char *name, int conn_stats)
{
	WT_CONNECTION_IMPL *conn;
	WT_CURSOR *cursor;
	WT_DECL_ITEM(tmp);
	WT_DECL_RET;
	WT_SESSION *wt_session;
	uint64_t value;
	const char *config, *desc, *pdesc, *uri;

	conn = S2C(session);

	/* Build the statistics cursor URI. */
	if (conn_stats)
		uri = "statistics:";
	else {
		WT_RET(__wt_scr_alloc(
		    session, strlen("statistics:") + strlen(name) + 5, &tmp));
		(void)strcpy(tmp->mem, "statistics:");
		(void)strcat(tmp->mem, name);
		uri = tmp->mem;
	}

	/*
	 * Open the statistics cursor; immediately free any temporary buffer,
	 * it makes error handling easier.
	 */
	wt_session = (WT_SESSION *)session;
	config = S2C(session)->stat_clear ?
	    "statistics_clear,statistics_fast" : "statistics_fast";
	ret = wt_session->open_cursor(wt_session, uri, NULL, config, &cursor);
	__wt_scr_free(&tmp);

	/*
	 * If we don't find an underlying object, silently ignore it, the object
	 * may exist only intermittently.  User-level APIs return ENOENT instead
	 * of WT_NOTFOUND for missing files, check both, as well as for EBUSY if
	 * the handle is exclusively locked at the moment.
	 */
	if (ret == EBUSY || ret == ENOENT || ret == WT_NOTFOUND)
		return (0);
	WT_RET(ret);

	while ((ret = cursor->next(cursor)) == 0 &&
	    (ret = cursor->get_value(cursor, &desc, &pdesc, &value)) == 0)
		WT_ERR_TEST((fprintf(conn->stat_fp,
		    "%s %" PRIu64 " %s %s\n",
		    conn->stat_stamp, value, name, desc) < 0), __wt_errno());
	WT_ERR_NOTFOUND_OK(ret);

err:	WT_TRET(cursor->close(cursor));

	return (ret);
}

/*
 * __statlog_apply --
 *	Review a single open handle and dump statistics on demand.
 */
static int
__statlog_apply(WT_SESSION_IMPL *session, const char *cfg[])
{
	WT_DATA_HANDLE *dhandle;
	char **p;

	WT_UNUSED(cfg);

	dhandle = session->dhandle;

	/* Check for a match on the set of sources. */
	for (p = S2C(session)->stat_sources; *p != NULL; ++p)
		if (WT_PREFIX_MATCH(dhandle->name, *p))
			return (__statlog_dump(session, dhandle->name, 0));
	return (0);
}

/*
 * __wt_statlog_lsm_apply --
 *	Review the list open LSM trees, and dump statistics on demand.
 *
 * XXX
 * This code should be removed when LSM objects are converted to data handles.
 */
static int
__wt_statlog_lsm_apply(WT_SESSION_IMPL *session)
{
#define	WT_LSM_TREE_LIST_SLOTS	100
	WT_LSM_TREE *lsm_tree, *list[WT_LSM_TREE_LIST_SLOTS];
	WT_DECL_RET;
	int cnt, locked;
	char **p;

	cnt = locked = 0;

	/*
	 * Walk the list of LSM trees, checking for a match on the set of
	 * sources.
	 *
	 * XXX
	 * We can't hold the schema lock for the traversal because the LSM
	 * statistics code acquires the tree lock, and the LSM cursor code
	 * acquires the tree lock and then acquires the schema lock, it's a
	 * classic deadlock.  This is temporary code so I'm not going to do
	 * anything fancy.
	 * It is OK to not keep holding the schema lock after populating
	 * the list of matching LSM trees, since the __wt_lsm_tree_get call
	 * will bump a reference count, so the tree won't go away.
	 */
	__wt_spin_lock(session, &S2C(session)->schema_lock);
	locked = 1;
	TAILQ_FOREACH(lsm_tree, &S2C(session)->lsmqh, q) {
		if (cnt == WT_LSM_TREE_LIST_SLOTS)
			break;
		for (p = S2C(session)->stat_sources; *p != NULL; ++p)
			if (WT_PREFIX_MATCH(lsm_tree->name, *p)) {
				WT_ERR(__wt_lsm_tree_get(
				    session, lsm_tree->name, 0, &list[cnt++]));
				break;
			}
	}
	__wt_spin_unlock(session, &S2C(session)->schema_lock);
	locked = 0;

	while (cnt > 0) {
		--cnt;
		WT_TRET(__statlog_dump(session, list[cnt]->name, 0));
		__wt_lsm_tree_release(session, list[cnt]);
	}

err:	if (locked)
		__wt_spin_lock(session, &S2C(session)->schema_lock);
	return (ret);
}

/*
 * __statlog_server --
 *	The statistics server thread.
 */
static void *
__statlog_server(void *arg)
{
	struct timespec ts;
	struct tm *tm, _tm;
	FILE *fp;
	WT_CONNECTION_IMPL *conn;
	WT_DECL_RET;
	WT_ITEM path, tmp;
	WT_SESSION_IMPL *session;

	session = arg;
	conn = S2C(session);

	WT_CLEAR(path);
	WT_CLEAR(tmp);
	fp = NULL;

	/*
	 * We need a temporary place to build a path and an entry prefix.
	 * The length of the path plus 128 should be more than enough.
	 *
	 * We also need a place to store the current path, because that's
	 * how we know when to close/re-open the file.
	 */
	WT_ERR(__wt_buf_init(session, &path,
	    strlen(conn->stat_path) + ENTRY_SIZE));
	WT_ERR(__wt_buf_init(session, &tmp,
	    strlen(conn->stat_path) + ENTRY_SIZE));

<<<<<<< HEAD
	/*
	 * The statistics log server may be running before the database is
	 * created (it should run fine because we're looking at statistics
	 * structures that have already been allocated, but it doesn't make
	 * sense and we have the information we need to wait).  Wait for
	 * the wiredtiger_open call.
	 */
	while (F_ISSET(conn, WT_CONN_SERVER_RUN) &&
	    !conn->connection_initialized)
		__wt_sleep(0, 1000);

=======
>>>>>>> f058f36e
	while (F_ISSET(conn, WT_CONN_SERVER_RUN)) {
		/*
		 * If statistics are turned off, wait until it's time to output
		 * statistics and check again.
		 */
		if (conn->statistics == 0) {
			WT_ERR(__wt_cond_wait(
			    session, conn->stat_cond, conn->stat_usecs));
			continue;
		}

		/* Get the current local time of day. */
		WT_ERR(__wt_epoch(session, &ts));
		tm = localtime_r(&ts.tv_sec, &_tm);

		/* Create the logging path name for this time of day. */
		if (strftime(tmp.mem, tmp.memsize, conn->stat_path, tm) == 0)
			WT_ERR_MSG(
			    session, ENOMEM, "strftime path conversion");

		/* If the path has changed, close/open the new log file. */
		if (fp == NULL || strcmp(tmp.mem, path.mem) != 0) {
			if (fp != NULL) {
				(void)fclose(fp);
				fp = NULL;
			}

			(void)strcpy(path.mem, tmp.mem);
			WT_ERR_TEST(
			    (fp = fopen(path.mem, "a")) == NULL, __wt_errno());
		}

		/* Create the entry prefix for this time of day. */
		if (strftime(tmp.mem, tmp.memsize, conn->stat_format, tm) == 0)
			WT_ERR_MSG(
			    session, ENOMEM, "strftime timestamp conversion");

		/* Reference temporary values from the connection structure. */
		conn->stat_fp = fp;
		conn->stat_stamp = tmp.mem;

		/* Dump the connection statistics. */
		WT_ERR(__statlog_dump(session, conn->home, 1));

		/*
		 * Lock the schema and walk the list of open handles, dumping
		 * any that match the list of object sources.
		 */
		if (conn->stat_sources != NULL)
			WT_WITH_SCHEMA_LOCK(session,
			    ret = __wt_conn_btree_apply(
			    session, __statlog_apply, NULL));
		WT_ERR(ret);

		/*
		 * Walk the list of open LSM trees, dumping any that match the
		 * the list of object sources.
		 *
		 * XXX
		 * This code should be removed when LSM objects are converted to
		 * data handles.
		 */
		if (conn->stat_sources != NULL)
			WT_ERR(__wt_statlog_lsm_apply(session));

		/* Flush. */
		WT_ERR(fflush(fp) == 0 ? 0 : __wt_errno());

		/* Wait until the next event. */
		WT_ERR(
		    __wt_cond_wait(session, conn->stat_cond, conn->stat_usecs));
	}

	if (0) {
err:		__wt_err(session, ret, "statistics log server error");
	}
	if (fp != NULL)
		WT_TRET(fclose(fp) == 0 ? 0 : __wt_errno());
	__wt_buf_free(session, &path);
	__wt_buf_free(session, &tmp);
	return (NULL);
}

/*
 * __wt_statlog_create --
 *	Start the statistics server thread.
 */
int
__wt_statlog_create(WT_CONNECTION_IMPL *conn, const char *cfg[])
{
	WT_SESSION_IMPL *session;
	int run;

	session = conn->default_session;

	/* Handle configuration. */
	WT_RET(__statlog_config(session, cfg, &run));

	/* If not configured, we're done. */
	if (!run)
		return (0);

	/* The statistics log server gets its own session. */
	WT_RET(__wt_open_session(conn, 1, NULL, NULL, &conn->stat_session));
	conn->stat_session->name = "statlog-server";

	WT_RET(__wt_cond_alloc(
	    session, "statistics log server", 0, &conn->stat_cond));

	/*
	 * Start the thread.
	 *
	 * Statistics logging creates a thread per database, rather than using
	 * a single thread to do logging for all of the databases.   If we ever
	 * see lots of databases at a time, doing statistics logging, and we
	 * want to reduce the number of threads, there's no reason we have to
	 * have more than one thread, I just didn't feel like writing the code
	 * to figure out the scheduling.
	 */
	WT_RET(__wt_thread_create(
	    session, &conn->stat_tid, __statlog_server, conn->stat_session));
	conn->stat_tid_set = 1;

	return (0);
}

/*
 * __wt_statlog_destroy --
 *	Destroy the statistics server thread.
 */
int
__wt_statlog_destroy(WT_CONNECTION_IMPL *conn)
{
	WT_DECL_RET;
	WT_SESSION *wt_session;
	WT_SESSION_IMPL *session;
	char **p;

	session = conn->default_session;

	if (conn->stat_tid_set) {
		WT_TRET(__wt_cond_signal(session, conn->stat_cond));
		WT_TRET(__wt_thread_join(session, conn->stat_tid));
		conn->stat_tid_set = 0;
	}
	WT_TRET(__wt_cond_destroy(session, &conn->stat_cond));

	if ((p = conn->stat_sources) != NULL) {
		for (; *p != NULL; ++p)
			__wt_free(session, *p);
		__wt_free(session, conn->stat_sources);
	}
	__wt_free(session, conn->stat_path);
	__wt_free(session, conn->stat_format);

	/* Close the server thread's session, free its hazard array. */
	if (conn->stat_session != NULL) {
		wt_session = &conn->stat_session->iface;
		WT_TRET(wt_session->close(wt_session, NULL));
		__wt_free(session, conn->stat_session->hazard);
	}

	return (ret);
}<|MERGE_RESOLUTION|>--- conflicted
+++ resolved
@@ -274,20 +274,6 @@
 	WT_ERR(__wt_buf_init(session, &tmp,
 	    strlen(conn->stat_path) + ENTRY_SIZE));
 
-<<<<<<< HEAD
-	/*
-	 * The statistics log server may be running before the database is
-	 * created (it should run fine because we're looking at statistics
-	 * structures that have already been allocated, but it doesn't make
-	 * sense and we have the information we need to wait).  Wait for
-	 * the wiredtiger_open call.
-	 */
-	while (F_ISSET(conn, WT_CONN_SERVER_RUN) &&
-	    !conn->connection_initialized)
-		__wt_sleep(0, 1000);
-
-=======
->>>>>>> f058f36e
 	while (F_ISSET(conn, WT_CONN_SERVER_RUN)) {
 		/*
 		 * If statistics are turned off, wait until it's time to output
