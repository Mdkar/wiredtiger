/*-
 * Copyright (c) 2008-2012 WiredTiger, Inc.
 *	All rights reserved.
 *
 * See the file LICENSE for redistribution information.
 */

#include "wt_internal.h"

#ifdef HAVE_DIAGNOSTIC
static void __hazard_dump(WT_SESSION_IMPL *);
#endif

/*
 * __wt_hazard_set --
 *	Set a hazard reference.
 */
int
__wt_hazard_set(WT_SESSION_IMPL *session, WT_REF *ref, int *busyp
#ifdef HAVE_DIAGNOSTIC
    , const char *file, int line
#endif
    )
{
	WT_BTREE *btree;
	WT_HAZARD *hp;

<<<<<<< HEAD
	btree = S2BT(session);
	conn = S2C(session);
=======
	btree = session->btree;
>>>>>>> e1436289
	*busyp = 0;

	/* If a file can never be evicted, hazard references aren't required. */
	if (F_ISSET(btree, WT_BTREE_NO_HAZARD))
		return (0);

	/*
	 * Do the dance:
	 *
	 * The memory location which makes a page "real" is the WT_REF's state
	 * of WT_REF_MEM, which can be set to WT_REF_LOCKED at any time by the
	 * page eviction server.
	 *
	 * Add the WT_REF reference to the session's hazard list and flush the
	 * write, then see if the page's state is still valid.  If so, we can
	 * use the page because the page eviction server will see our hazard
	 * reference before it discards the page (the eviction server sets the
	 * state to WT_REF_LOCKED, then flushes memory and checks the hazard
	 * references).
	 */
	for (hp = session->hazard; ; ++hp) {
		/* Expand the number of hazard references if available.*/
		if (hp >= session->hazard + session->hazard_size) {
			if (session->hazard_size >= S2C(session)->hazard_max)
				break;
			WT_PUBLISH(session->hazard_size,
			    WT_MIN(session->hazard_size + WT_HAZARD_INCR,
			    S2C(session)->hazard_max));
		}

		if (hp->page != NULL)
			continue;

		hp->page = ref->page;
#ifdef HAVE_DIAGNOSTIC
		hp->file = file;
		hp->line = line;
#endif
		/* Publish the hazard reference before reading page's state. */
		WT_FULL_BARRIER();

		/*
		 * Check if the page state is still valid, where valid means a
		 * state of WT_REF_MEM or WT_REF_EVICT_WALK and the pointer is
		 * unchanged.  (The pointer can change, it means the page was
		 * evicted between the time we set our hazard reference and the
		 * publication.  It would theoretically be possible for the
		 * page to be evicted and a different page read into the same
		 * memory, so the pointer hasn't changed but the contents have.
		 * That's OK, we found this page in tree's key space, whatever
		 * page we find here is the page page for us to use.)
		 */
		if (ref->page == hp->page &&
		    (ref->state == WT_REF_MEM ||
		    ref->state == WT_REF_EVICT_WALK)) {
			WT_VERBOSE_RET(session, hazard,
			    "session %p hazard %p: set", session, ref->page);

			++session->nhazard;
			return (0);
		}

		/*
		 * The page isn't available, it's being considered for eviction
		 * (or being evicted, for all we know).  If the eviction server
		 * sees our hazard reference before evicting the page, it will
		 * return the page to use, no harm done, if it doesn't, it will
		 * go ahead and complete the eviction.
		 *
		 * We don't bother publishing this update: the worst case is we
		 * prevent some random page from being evicted.
		 */
		hp->page = NULL;
		*busyp = 1;
		return (0);
	}

	__wt_errx(session,
	    "session %p: hazard reference table full", session);
#ifdef HAVE_DIAGNOSTIC
	__hazard_dump(session);
#endif

	return (ENOMEM);
}

/*
 * __wt_hazard_clear --
 *	Clear a hazard reference.
 */
void
__wt_hazard_clear(WT_SESSION_IMPL *session, WT_PAGE *page)
{
	WT_BTREE *btree;
	WT_HAZARD *hp;

<<<<<<< HEAD
	btree = S2BT(session);
	conn = S2C(session);
=======
	btree = session->btree;
>>>>>>> e1436289

	/* If a file can never be evicted, hazard references aren't required. */
	if (F_ISSET(btree, WT_BTREE_NO_HAZARD))
		return;

	/*
	 * The default value for a WT_HAZARD slot is NULL, but clearing a
	 * NULL reference isn't a good idea.
	 */
	WT_ASSERT(session, page != NULL);

	/* Clear the caller's hazard pointer. */
	for (hp = session->hazard;
	    hp < session->hazard + session->hazard_size; ++hp)
		if (hp->page == page) {
			/*
			 * Check to see if the page has grown too big and force
			 * eviction.  We have to request eviction while holding
			 * a hazard reference (else the page might disappear out
			 * from under us), but we can't wake the eviction server
			 * until we've released our hazard reference because our
			 * hazard reference blocks the page eviction.  A little
			 * dance: check the page, schedule the forced eviction,
			 * clear/publish the hazard reference, wake the eviction
			 * server.
			 *
			 * We don't publish the hazard reference clear in the
			 * general case.  It's not required for correctness;
			 * it gives the page server thread faster access to the
			 * page were the page selected for eviction, but the
			 * generation number was just set, so it's unlikely the
			 * page will be selected for eviction.
			 */
			if (__wt_eviction_page_check(session, page)) {
				__wt_evict_page_request(session, page);
				WT_PUBLISH(hp->page, NULL);
				__wt_evict_server_wake(session);
			} else
				hp->page = NULL;

			/*
			 * If this was the last hazard reference in the session,
			 * we may need to update our transactional context.
			 */
			--session->nhazard;
			return;
		}
	__wt_errx(session,
	    "session %p: clear hazard reference %p: not found", session, page);
#ifdef HAVE_DIAGNOSTIC
	__hazard_dump(session);
#endif
}

/*
 * __wt_hazard_close --
 *	Verify that no hazard references are set.
 */
void
__wt_hazard_close(WT_SESSION_IMPL *session)
{
	WT_HAZARD *hp;
	int found;

	/* Check for a set hazard reference and complain if we find one. */
	for (found = 0, hp = session->hazard;
	    hp < session->hazard + session->hazard_size; ++hp)
		if (hp->page != NULL) {
			__wt_errx(session,
			    "session %p: hazard reference table not empty: "
			    "page %p",
			    session, hp->page);
#ifdef HAVE_DIAGNOSTIC
			__hazard_dump(session);
#endif
			found = 1;
			break;
		}
	if (!found)
		return;

	/*
	 * Clear any hazard references because it's not a correctness problem
	 * (any hazard reference we find can't be real because the session is
	 * being closed when we're called).   We do this work because session
	 * close isn't that common that it's an expensive check, and we don't
	 * want to let a hazard reference lie around, keeping a page from being
	 * evicted.
	 */
	for (hp = session->hazard;
	    hp < session->hazard + session->hazard_size; ++hp)
		if (hp->page != NULL)
			__wt_hazard_clear(session, hp->page);

	if (session->nhazard != 0)
		__wt_errx(session, "session %p: "
		    "hazard reference count didn't match table entries",
		    session);
}

#ifdef HAVE_DIAGNOSTIC
/*
 * __hazard_dump --
 *	Display the list of hazard references.
 */
static void
__hazard_dump(WT_SESSION_IMPL *session)
{
	WT_HAZARD *hp;

	for (hp = session->hazard;
	    hp < session->hazard + session->hazard_size; ++hp)
		if (hp->page != NULL)
			__wt_errx(session,
			    "session %p: hazard reference %p: %s, line %d",
			    session, hp->page, hp->file, hp->line);
}
#endif<|MERGE_RESOLUTION|>--- conflicted
+++ resolved
@@ -25,12 +25,7 @@
 	WT_BTREE *btree;
 	WT_HAZARD *hp;
 
-<<<<<<< HEAD
 	btree = S2BT(session);
-	conn = S2C(session);
-=======
-	btree = session->btree;
->>>>>>> e1436289
 	*busyp = 0;
 
 	/* If a file can never be evicted, hazard references aren't required. */
@@ -127,12 +122,7 @@
 	WT_BTREE *btree;
 	WT_HAZARD *hp;
 
-<<<<<<< HEAD
 	btree = S2BT(session);
-	conn = S2C(session);
-=======
-	btree = session->btree;
->>>>>>> e1436289
 
 	/* If a file can never be evicted, hazard references aren't required. */
 	if (F_ISSET(btree, WT_BTREE_NO_HAZARD))
