--- conflicted
+++ resolved
@@ -1239,7 +1239,6 @@
 		goto err;
 	}
 
-<<<<<<< HEAD
 	home_len = strlen(cfg->home);
 	cmd_len = (home_len * 2) + 30; /* Add some slop. */
 	cmd_buf = calloc(cmd_len, 1);
@@ -1250,36 +1249,6 @@
 	for (i = 0; i < cfg->database_count; i++) {
 		next_cfg = calloc(1, sizeof(CONFIG));
 		if ((ret = config_assign(next_cfg, cfg)) != 0)
-=======
-	/* Build the URI from the table name. */
-	req_len = strlen("table:") +
-	    strlen(HELIUM_NAME) + strlen(cfg->table_name) + 2;
-	if ((cfg->base_uri = calloc(req_len, 1)) == NULL) {
-		ret = enomem(cfg);
-		goto err;
-	}
-	snprintf(cfg->base_uri, req_len, "table:%s%s%s",
-	    helium_mount == NULL ? "" : HELIUM_NAME,
-	    helium_mount == NULL ? "" : "/",
-	    cfg->table_name);
-	
-	if ((ret = setup_log_file(cfg)) != 0)
-		goto err;
-
-	/* Make stdout line buffered, so verbose output appears quickly. */
-	(void)setvbuf(stdout, NULL, _IOLBF, 0);
-
-	/* Concatenate non-default configuration strings. */
-	if (cfg->verbose > 1 || user_cconfig != NULL ||
-	    cfg->compress_ext != NULL) {
-		req_len = strlen(cfg->conn_config) + strlen(debug_cconfig) + 3;
-		if (user_cconfig != NULL)
-			req_len += strlen(user_cconfig);
-		if (cfg->compress_ext != NULL)
-			req_len += strlen(cfg->compress_ext);
-		if ((cc_buf = calloc(req_len, 1)) == NULL) {
-			ret = enomem(cfg);
->>>>>>> af1793bf
 			goto err;
 		/*
 		 * Fixup the home directory.
@@ -1571,11 +1540,11 @@
 	/* Build the URI from the table name. */
 	req_len = strlen("table:") +
 	    strlen(HELIUM_NAME) + strlen(cfg->table_name) + 2;
-	if ((cfg->uri = calloc(req_len, 1)) == NULL) {
+	if ((cfg->base_uri = calloc(req_len, 1)) == NULL) {
 		ret = enomem(cfg);
 		goto err;
 	}
-	snprintf(cfg->uri, req_len, "table:%s%s%s",
+	snprintf(cfg->base_uri, req_len, "table:%s%s%s",
 	    cfg->helium_mount == NULL ? "" : HELIUM_NAME,
 	    cfg->helium_mount == NULL ? "" : "/",
 	    cfg->table_name);
